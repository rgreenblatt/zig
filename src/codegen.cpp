/*
 * Copyright (c) 2015 Andrew Kelley
 *
 * This file is part of zig, which is MIT licensed.
 * See http://opensource.org/licenses/MIT
 */

#include "analyze.hpp"
#include "ast_render.hpp"
#include "codegen.hpp"
#include "compiler.hpp"
#include "config.h"
#include "errmsg.hpp"
#include "error.hpp"
#include "hash_map.hpp"
#include "ir.hpp"
#include "os.hpp"
#include "translate_c.hpp"
#include "target.hpp"
#include "util.hpp"
#include "zig_llvm.h"
#include "userland.h"

#include <stdio.h>
#include <errno.h>

#define CACHE_OUT_SUBDIR "o"
#define CACHE_HASH_SUBDIR "h"

static void init_darwin_native(CodeGen *g) {
    char *osx_target = getenv("MACOSX_DEPLOYMENT_TARGET");
    char *ios_target = getenv("IPHONEOS_DEPLOYMENT_TARGET");

    // Allow conflicts among OSX and iOS, but choose the default platform.
    if (osx_target && ios_target) {
        if (g->zig_target->arch == ZigLLVM_arm ||
            g->zig_target->arch == ZigLLVM_aarch64 ||
            g->zig_target->arch == ZigLLVM_thumb)
        {
            osx_target = nullptr;
        } else {
            ios_target = nullptr;
        }
    }

    if (osx_target) {
        g->mmacosx_version_min = buf_create_from_str(osx_target);
    } else if (ios_target) {
        g->mios_version_min = buf_create_from_str(ios_target);
    } else if (g->zig_target->os != OsIOS) {
        g->mmacosx_version_min = buf_create_from_str("10.14");
    }
}

static ZigPackage *new_package(const char *root_src_dir, const char *root_src_path, const char *pkg_path) {
    ZigPackage *entry = allocate<ZigPackage>(1);
    entry->package_table.init(4);
    buf_init_from_str(&entry->root_src_dir, root_src_dir);
    buf_init_from_str(&entry->root_src_path, root_src_path);
    buf_init_from_str(&entry->pkg_path, pkg_path);
    return entry;
}

ZigPackage *new_anonymous_package() {
    return new_package("", "", "");
}

static const char *symbols_that_llvm_depends_on[] = {
    "memcpy",
    "memset",
    "sqrt",
    "powi",
    "sin",
    "cos",
    "pow",
    "exp",
    "exp2",
    "log",
    "log10",
    "log2",
    "fma",
    "fabs",
    "minnum",
    "maxnum",
    "copysign",
    "floor",
    "ceil",
    "trunc",
    "rint",
    "nearbyint",
    "round",
    // TODO probably all of compiler-rt needs to go here
};

CodeGen *codegen_create(Buf *main_pkg_path, Buf *root_src_path, const ZigTarget *target,
    OutType out_type, BuildMode build_mode, Buf *override_lib_dir, Buf *override_std_dir,
    ZigLibCInstallation *libc, Buf *cache_dir)
{
    CodeGen *g = allocate<CodeGen>(1);

    codegen_add_time_event(g, "Initialize");

    g->subsystem = TargetSubsystemAuto;
    g->libc = libc;
    g->zig_target = target;
    g->cache_dir = cache_dir;

    if (override_lib_dir == nullptr) {
        g->zig_lib_dir = get_zig_lib_dir();
    } else {
        g->zig_lib_dir = override_lib_dir;
    }

    if (override_std_dir == nullptr) {
        g->zig_std_dir = buf_alloc();
        os_path_join(g->zig_lib_dir, buf_create_from_str("std"), g->zig_std_dir);
    } else {
        g->zig_std_dir = override_std_dir;
    }

    g->zig_c_headers_dir = buf_alloc();
    os_path_join(g->zig_lib_dir, buf_create_from_str("include"), g->zig_c_headers_dir);

    g->build_mode = build_mode;
    g->out_type = out_type;
    g->import_table.init(32);
    g->builtin_fn_table.init(32);
    g->primitive_type_table.init(32);
    g->type_table.init(32);
    g->fn_type_table.init(32);
    g->error_table.init(16);
    g->generic_table.init(16);
    g->llvm_fn_table.init(16);
    g->memoized_fn_eval_table.init(16);
    g->exported_symbol_names.init(8);
    g->external_prototypes.init(8);
    g->string_literals_table.init(16);
    g->type_info_cache.init(32);
    g->is_test_build = false;
    g->is_single_threaded = false;
    buf_resize(&g->global_asm, 0);

    for (size_t i = 0; i < array_length(symbols_that_llvm_depends_on); i += 1) {
        g->external_prototypes.put(buf_create_from_str(symbols_that_llvm_depends_on[i]), nullptr);
    }

    if (root_src_path) {
        Buf *root_pkg_path;
        Buf *rel_root_src_path;
        if (main_pkg_path == nullptr) {
            Buf *src_basename = buf_alloc();
            Buf *src_dir = buf_alloc();
            os_path_split(root_src_path, src_dir, src_basename);

            if (buf_len(src_basename) == 0) {
                fprintf(stderr, "Invalid root source path: %s\n", buf_ptr(root_src_path));
                exit(1);
            }
            root_pkg_path = src_dir;
            rel_root_src_path = src_basename;
        } else {
            Buf resolved_root_src_path = os_path_resolve(&root_src_path, 1);
            Buf resolved_main_pkg_path = os_path_resolve(&main_pkg_path, 1);

            if (!buf_starts_with_buf(&resolved_root_src_path, &resolved_main_pkg_path)) {
                fprintf(stderr, "Root source path '%s' outside main package path '%s'",
                        buf_ptr(root_src_path), buf_ptr(main_pkg_path));
                exit(1);
            }
            root_pkg_path = main_pkg_path;
            rel_root_src_path = buf_create_from_mem(
                    buf_ptr(&resolved_root_src_path) + buf_len(&resolved_main_pkg_path) + 1,
                    buf_len(&resolved_root_src_path) - buf_len(&resolved_main_pkg_path) - 1);
        }

        g->root_package = new_package(buf_ptr(root_pkg_path), buf_ptr(rel_root_src_path), "");
        g->std_package = new_package(buf_ptr(g->zig_std_dir), "std.zig", "std");
        g->root_package->package_table.put(buf_create_from_str("std"), g->std_package);
    } else {
        g->root_package = new_package(".", "", "");
    }

    g->root_package->package_table.put(buf_create_from_str("root"), g->root_package);

    g->zig_std_special_dir = buf_alloc();
    os_path_join(g->zig_std_dir, buf_sprintf("special"), g->zig_std_special_dir);

    assert(target != nullptr);
    if (!target->is_native) {
        g->each_lib_rpath = false;
    } else {
        g->each_lib_rpath = true;

        if (target_os_is_darwin(g->zig_target->os)) {
            init_darwin_native(g);
        }

    }

    if (target_os_requires_libc(g->zig_target->os)) {
        g->libc_link_lib = create_link_lib(buf_create_from_str("c"));
        g->link_libs_list.append(g->libc_link_lib);
    }

    get_target_triple(&g->triple_str, g->zig_target);
    g->pointer_size_bytes = target_arch_pointer_bit_width(g->zig_target->arch) / 8;

    if (!target_has_debug_info(g->zig_target)) {
        g->strip_debug_symbols = true;
    }

    return g;
}

void codegen_set_clang_argv(CodeGen *g, const char **args, size_t len) {
    g->clang_argv = args;
    g->clang_argv_len = len;
}

void codegen_set_llvm_argv(CodeGen *g, const char **args, size_t len) {
    g->llvm_argv = args;
    g->llvm_argv_len = len;
}

void codegen_set_test_filter(CodeGen *g, Buf *filter) {
    g->test_filter = filter;
}

void codegen_set_test_name_prefix(CodeGen *g, Buf *prefix) {
    g->test_name_prefix = prefix;
}

void codegen_set_lib_version(CodeGen *g, size_t major, size_t minor, size_t patch) {
    g->version_major = major;
    g->version_minor = minor;
    g->version_patch = patch;
}

void codegen_set_is_test(CodeGen *g, bool is_test_build) {
    g->is_test_build = is_test_build;
}

void codegen_set_emit_file_type(CodeGen *g, EmitFileType emit_file_type) {
    g->emit_file_type = emit_file_type;
}

void codegen_set_each_lib_rpath(CodeGen *g, bool each_lib_rpath) {
    g->each_lib_rpath = each_lib_rpath;
}

void codegen_set_errmsg_color(CodeGen *g, ErrColor err_color) {
    g->err_color = err_color;
}

void codegen_set_strip(CodeGen *g, bool strip) {
    g->strip_debug_symbols = strip;
    if (!target_has_debug_info(g->zig_target)) {
        g->strip_debug_symbols = true;
    }
}

void codegen_set_out_name(CodeGen *g, Buf *out_name) {
    g->root_out_name = out_name;
}

void codegen_add_lib_dir(CodeGen *g, const char *dir) {
    g->lib_dirs.append(dir);
}

void codegen_add_rpath(CodeGen *g, const char *name) {
    g->rpath_list.append(buf_create_from_str(name));
}

LinkLib *codegen_add_link_lib(CodeGen *g, Buf *name) {
    return add_link_lib(g, name);
}

void codegen_add_forbidden_lib(CodeGen *codegen, Buf *lib) {
    codegen->forbidden_libs.append(lib);
}

void codegen_add_framework(CodeGen *g, const char *framework) {
    g->darwin_frameworks.append(buf_create_from_str(framework));
}

void codegen_set_mmacosx_version_min(CodeGen *g, Buf *mmacosx_version_min) {
    g->mmacosx_version_min = mmacosx_version_min;
}

void codegen_set_mios_version_min(CodeGen *g, Buf *mios_version_min) {
    g->mios_version_min = mios_version_min;
}

void codegen_set_rdynamic(CodeGen *g, bool rdynamic) {
    g->linker_rdynamic = rdynamic;
}

void codegen_set_linker_script(CodeGen *g, const char *linker_script) {
    g->linker_script = linker_script;
}


static void render_const_val(CodeGen *g, ConstExprValue *const_val, const char *name);
static void render_const_val_global(CodeGen *g, ConstExprValue *const_val, const char *name);
static LLVMValueRef gen_const_val(CodeGen *g, ConstExprValue *const_val, const char *name);
static void generate_error_name_table(CodeGen *g);
static bool value_is_all_undef(ConstExprValue *const_val);
static void gen_undef_init(CodeGen *g, uint32_t ptr_align_bytes, ZigType *value_type, LLVMValueRef ptr);
static LLVMValueRef build_alloca(CodeGen *g, ZigType *type_entry, const char *name, uint32_t alignment);

static void addLLVMAttr(LLVMValueRef val, LLVMAttributeIndex attr_index, const char *attr_name) {
    unsigned kind_id = LLVMGetEnumAttributeKindForName(attr_name, strlen(attr_name));
    assert(kind_id != 0);
    LLVMAttributeRef llvm_attr = LLVMCreateEnumAttribute(LLVMGetGlobalContext(), kind_id, 0);
    LLVMAddAttributeAtIndex(val, attr_index, llvm_attr);
}

static void addLLVMAttrStr(LLVMValueRef val, LLVMAttributeIndex attr_index,
        const char *attr_name, const char *attr_val)
{
    LLVMAttributeRef llvm_attr = LLVMCreateStringAttribute(LLVMGetGlobalContext(),
            attr_name, (unsigned)strlen(attr_name), attr_val, (unsigned)strlen(attr_val));
    LLVMAddAttributeAtIndex(val, attr_index, llvm_attr);
}

static void addLLVMAttrInt(LLVMValueRef val, LLVMAttributeIndex attr_index,
        const char *attr_name, uint64_t attr_val)
{
    unsigned kind_id = LLVMGetEnumAttributeKindForName(attr_name, strlen(attr_name));
    assert(kind_id != 0);
    LLVMAttributeRef llvm_attr = LLVMCreateEnumAttribute(LLVMGetGlobalContext(), kind_id, attr_val);
    LLVMAddAttributeAtIndex(val, attr_index, llvm_attr);
}

static void addLLVMFnAttr(LLVMValueRef fn_val, const char *attr_name) {
    return addLLVMAttr(fn_val, -1, attr_name);
}

static void addLLVMFnAttrStr(LLVMValueRef fn_val, const char *attr_name, const char *attr_val) {
    return addLLVMAttrStr(fn_val, -1, attr_name, attr_val);
}

static void addLLVMFnAttrInt(LLVMValueRef fn_val, const char *attr_name, uint64_t attr_val) {
    return addLLVMAttrInt(fn_val, -1, attr_name, attr_val);
}

static void addLLVMArgAttr(LLVMValueRef fn_val, unsigned param_index, const char *attr_name) {
    return addLLVMAttr(fn_val, param_index + 1, attr_name);
}

static void addLLVMArgAttrInt(LLVMValueRef fn_val, unsigned param_index, const char *attr_name, uint64_t attr_val) {
    return addLLVMAttrInt(fn_val, param_index + 1, attr_name, attr_val);
}

static bool is_symbol_available(CodeGen *g, Buf *name) {
    return g->exported_symbol_names.maybe_get(name) == nullptr && g->external_prototypes.maybe_get(name) == nullptr;
}

static Buf *get_mangled_name(CodeGen *g, Buf *original_name, bool external_linkage) {
    if (external_linkage || is_symbol_available(g, original_name)) {
        return original_name;
    }

    int n = 0;
    for (;; n += 1) {
        Buf *new_name = buf_sprintf("%s.%d", buf_ptr(original_name), n);
        if (is_symbol_available(g, new_name)) {
            return new_name;
        }
    }
}

static LLVMCallConv get_llvm_cc(CodeGen *g, CallingConvention cc) {
    switch (cc) {
        case CallingConventionUnspecified: return LLVMFastCallConv;
        case CallingConventionC: return LLVMCCallConv;
        case CallingConventionCold:
            // cold calling convention only works on x86.
            if (g->zig_target->arch == ZigLLVM_x86 ||
                g->zig_target->arch == ZigLLVM_x86_64)
            {
                // cold calling convention is not supported on windows
                if (g->zig_target->os == OsWindows) {
                    return LLVMCCallConv;
                } else {
                    return LLVMColdCallConv;
                }
            } else {
                return LLVMCCallConv;
            }
            break;
        case CallingConventionNaked:
            zig_unreachable();
        case CallingConventionStdcall:
            // stdcall calling convention only works on x86.
            if (g->zig_target->arch == ZigLLVM_x86) {
                return LLVMX86StdcallCallConv;
            } else {
                return LLVMCCallConv;
            }
        case CallingConventionAsync:
            return LLVMFastCallConv;
    }
    zig_unreachable();
}

static void add_uwtable_attr(CodeGen *g, LLVMValueRef fn_val) {
    if (g->zig_target->os == OsWindows) {
        addLLVMFnAttr(fn_val, "uwtable");
    }
}

static LLVMLinkage to_llvm_linkage(GlobalLinkageId id) {
    switch (id) {
        case GlobalLinkageIdInternal:
            return LLVMInternalLinkage;
        case GlobalLinkageIdStrong:
            return LLVMExternalLinkage;
        case GlobalLinkageIdWeak:
            return LLVMWeakODRLinkage;
        case GlobalLinkageIdLinkOnce:
            return LLVMLinkOnceODRLinkage;
    }
    zig_unreachable();
}

static uint32_t get_err_ret_trace_arg_index(CodeGen *g, ZigFn *fn_table_entry) {
    if (!g->have_err_ret_tracing) {
        return UINT32_MAX;
    }
    if (fn_table_entry->type_entry->data.fn.fn_type_id.cc == CallingConventionAsync) {
        return 0;
    }
    ZigType *fn_type = fn_table_entry->type_entry;
    if (!fn_type_can_fail(&fn_type->data.fn.fn_type_id)) {
        return UINT32_MAX;
    }
    ZigType *return_type = fn_type->data.fn.fn_type_id.return_type;
    bool first_arg_ret = type_has_bits(return_type) && handle_is_ptr(return_type);
    return first_arg_ret ? 1 : 0;
}

static void maybe_export_dll(CodeGen *g, LLVMValueRef global_value, GlobalLinkageId linkage) {
    if (linkage != GlobalLinkageIdInternal && g->zig_target->os == OsWindows && g->is_dynamic) {
        LLVMSetDLLStorageClass(global_value, LLVMDLLExportStorageClass);
    }
}

static void maybe_import_dll(CodeGen *g, LLVMValueRef global_value, GlobalLinkageId linkage) {
    if (linkage != GlobalLinkageIdInternal && g->zig_target->os == OsWindows) {
        // TODO come up with a good explanation/understanding for why we never do
        // DLLImportStorageClass. Empirically it only causes problems. But let's have
        // this documented and then clean up the code accordingly.
        //LLVMSetDLLStorageClass(global_value, LLVMDLLImportStorageClass);
    }
}

static bool cc_want_sret_attr(CallingConvention cc) {
    switch (cc) {
        case CallingConventionNaked:
            zig_unreachable();
        case CallingConventionC:
        case CallingConventionCold:
        case CallingConventionStdcall:
            return true;
        case CallingConventionAsync:
        case CallingConventionUnspecified:
            return false;
    }
    zig_unreachable();
}

static LLVMValueRef fn_llvm_value(CodeGen *g, ZigFn *fn_table_entry) {
    if (fn_table_entry->llvm_value)
        return fn_table_entry->llvm_value;

    Buf *unmangled_name = &fn_table_entry->symbol_name;
    Buf *symbol_name;
    GlobalLinkageId linkage;
    if (fn_table_entry->body_node == nullptr) {
        symbol_name = unmangled_name;
        linkage = GlobalLinkageIdStrong;
    } else if (fn_table_entry->export_list.length == 0) {
        symbol_name = get_mangled_name(g, unmangled_name, false);
        linkage = GlobalLinkageIdInternal;
    } else {
        GlobalExport *fn_export = &fn_table_entry->export_list.items[0];
        symbol_name = &fn_export->name;
        linkage = fn_export->linkage;
    }

    bool external_linkage = linkage != GlobalLinkageIdInternal;
    CallingConvention cc = fn_table_entry->type_entry->data.fn.fn_type_id.cc;
    if (cc == CallingConventionStdcall && external_linkage &&
        g->zig_target->arch == ZigLLVM_x86)
    {
        // prevent llvm name mangling
        symbol_name = buf_sprintf("\x01_%s", buf_ptr(symbol_name));
    }


    ZigType *fn_type = fn_table_entry->type_entry;
    // Make the raw_type_ref populated
    (void)get_llvm_type(g, fn_type);
    LLVMTypeRef fn_llvm_type = fn_type->data.fn.raw_type_ref;
    if (fn_table_entry->body_node == nullptr) {
        LLVMValueRef existing_llvm_fn = LLVMGetNamedFunction(g->module, buf_ptr(symbol_name));
        if (existing_llvm_fn) {
            fn_table_entry->llvm_value = LLVMConstBitCast(existing_llvm_fn, LLVMPointerType(fn_llvm_type, 0));
            return fn_table_entry->llvm_value;
        } else {
            auto entry = g->exported_symbol_names.maybe_get(symbol_name);
            if (entry == nullptr) {
                fn_table_entry->llvm_value = LLVMAddFunction(g->module, buf_ptr(symbol_name), fn_llvm_type);

                if (target_is_wasm(g->zig_target)) {
                    assert(fn_table_entry->proto_node->type == NodeTypeFnProto);
                    AstNodeFnProto *fn_proto = &fn_table_entry->proto_node->data.fn_proto;
                    if (fn_proto-> is_extern && fn_proto->lib_name != nullptr ) {
                        addLLVMFnAttrStr(fn_table_entry->llvm_value, "wasm-import-module", buf_ptr(fn_proto->lib_name));
                    }
                }
            } else {
                assert(entry->value->id == TldIdFn);
                TldFn *tld_fn = reinterpret_cast<TldFn *>(entry->value);
                // Make the raw_type_ref populated
                (void)get_llvm_type(g, tld_fn->fn_entry->type_entry);
                tld_fn->fn_entry->llvm_value = LLVMAddFunction(g->module, buf_ptr(symbol_name),
                        tld_fn->fn_entry->type_entry->data.fn.raw_type_ref);
                fn_table_entry->llvm_value = LLVMConstBitCast(tld_fn->fn_entry->llvm_value,
                        LLVMPointerType(fn_llvm_type, 0));
                return fn_table_entry->llvm_value;
            }
        }
    } else {
        if (fn_table_entry->llvm_value == nullptr) {
            fn_table_entry->llvm_value = LLVMAddFunction(g->module, buf_ptr(symbol_name), fn_llvm_type);
        }

        for (size_t i = 1; i < fn_table_entry->export_list.length; i += 1) {
            GlobalExport *fn_export = &fn_table_entry->export_list.items[i];
            LLVMAddAlias(g->module, LLVMTypeOf(fn_table_entry->llvm_value),
                    fn_table_entry->llvm_value, buf_ptr(&fn_export->name));
        }
    }
    fn_table_entry->llvm_name = strdup(LLVMGetValueName(fn_table_entry->llvm_value));

    switch (fn_table_entry->fn_inline) {
        case FnInlineAlways:
            addLLVMFnAttr(fn_table_entry->llvm_value, "alwaysinline");
            g->inline_fns.append(fn_table_entry);
            break;
        case FnInlineNever:
            addLLVMFnAttr(fn_table_entry->llvm_value, "noinline");
            break;
        case FnInlineAuto:
            if (fn_table_entry->alignstack_value != 0) {
                addLLVMFnAttr(fn_table_entry->llvm_value, "noinline");
            }
            break;
    }

    if (cc == CallingConventionNaked) {
        addLLVMFnAttr(fn_table_entry->llvm_value, "naked");
    } else {
        LLVMSetFunctionCallConv(fn_table_entry->llvm_value, get_llvm_cc(g, fn_type->data.fn.fn_type_id.cc));
    }
    if (cc == CallingConventionAsync) {
        addLLVMFnAttr(fn_table_entry->llvm_value, "optnone");
        addLLVMFnAttr(fn_table_entry->llvm_value, "noinline");
    }

    bool want_cold = fn_table_entry->is_cold || cc == CallingConventionCold;
    if (want_cold) {
        ZigLLVMAddFunctionAttrCold(fn_table_entry->llvm_value);
    }


    LLVMSetLinkage(fn_table_entry->llvm_value, to_llvm_linkage(linkage));

    if (linkage == GlobalLinkageIdInternal) {
        LLVMSetUnnamedAddr(fn_table_entry->llvm_value, true);
    }

    ZigType *return_type = fn_type->data.fn.fn_type_id.return_type;
    if (return_type->id == ZigTypeIdUnreachable) {
        addLLVMFnAttr(fn_table_entry->llvm_value, "noreturn");
    }

    if (fn_table_entry->body_node != nullptr) {
        maybe_export_dll(g, fn_table_entry->llvm_value, linkage);

        bool want_fn_safety = g->build_mode != BuildModeFastRelease &&
                              g->build_mode != BuildModeSmallRelease &&
                              !fn_table_entry->def_scope->safety_off;
        if (want_fn_safety) {
            if (g->libc_link_lib != nullptr) {
                addLLVMFnAttr(fn_table_entry->llvm_value, "sspstrong");
                addLLVMFnAttrStr(fn_table_entry->llvm_value, "stack-protector-buffer-size", "4");
            }
        }
        if (g->have_stack_probing && !fn_table_entry->def_scope->safety_off) {
            addLLVMFnAttrStr(fn_table_entry->llvm_value, "probe-stack", "__zig_probe_stack");
        }
    } else {
        maybe_import_dll(g, fn_table_entry->llvm_value, linkage);
    }

    if (fn_table_entry->alignstack_value != 0) {
        addLLVMFnAttrInt(fn_table_entry->llvm_value, "alignstack", fn_table_entry->alignstack_value);
    }

    addLLVMFnAttr(fn_table_entry->llvm_value, "nounwind");
    add_uwtable_attr(g, fn_table_entry->llvm_value);
    addLLVMFnAttr(fn_table_entry->llvm_value, "nobuiltin");
    if (g->build_mode == BuildModeDebug && fn_table_entry->fn_inline != FnInlineAlways) {
        ZigLLVMAddFunctionAttr(fn_table_entry->llvm_value, "no-frame-pointer-elim", "true");
        ZigLLVMAddFunctionAttr(fn_table_entry->llvm_value, "no-frame-pointer-elim-non-leaf", nullptr);
    }
    if (fn_table_entry->section_name) {
        LLVMSetSection(fn_table_entry->llvm_value, buf_ptr(fn_table_entry->section_name));
    }
    if (fn_table_entry->align_bytes > 0) {
        LLVMSetAlignment(fn_table_entry->llvm_value, (unsigned)fn_table_entry->align_bytes);
    } else {
        // We'd like to set the best alignment for the function here, but on Darwin LLVM gives
        // "Cannot getTypeInfo() on a type that is unsized!" assertion failure when calling
        // any of the functions for getting alignment. Not specifying the alignment should
        // use the ABI alignment, which is fine.
    }

    unsigned init_gen_i = 0;
    if (!type_has_bits(return_type)) {
        // nothing to do
    } else if (type_is_nonnull_ptr(return_type)) {
        addLLVMAttr(fn_table_entry->llvm_value, 0, "nonnull");
    } else if (want_first_arg_sret(g, &fn_type->data.fn.fn_type_id)) {
        // Sret pointers must not be address 0
        addLLVMArgAttr(fn_table_entry->llvm_value, 0, "nonnull");
        addLLVMArgAttr(fn_table_entry->llvm_value, 0, "sret");
        if (cc_want_sret_attr(cc)) {
            addLLVMArgAttr(fn_table_entry->llvm_value, 0, "noalias");
        }
        init_gen_i = 1;
    }

    // set parameter attributes
    FnWalk fn_walk = {};
    fn_walk.id = FnWalkIdAttrs;
    fn_walk.data.attrs.fn = fn_table_entry;
    fn_walk.data.attrs.gen_i = init_gen_i;
    walk_function_params(g, fn_type, &fn_walk);

    uint32_t err_ret_trace_arg_index = get_err_ret_trace_arg_index(g, fn_table_entry);
    if (err_ret_trace_arg_index != UINT32_MAX) {
        // Error return trace memory is in the stack, which is impossible to be at address 0
        // on any architecture.
        addLLVMArgAttr(fn_table_entry->llvm_value, (unsigned)err_ret_trace_arg_index, "nonnull");
    }

    return fn_table_entry->llvm_value;
}

static ZigLLVMDIScope *get_di_scope(CodeGen *g, Scope *scope) {
    if (scope->di_scope)
        return scope->di_scope;

    ZigType *import = get_scope_import(scope);
    switch (scope->id) {
        case ScopeIdCImport:
            zig_unreachable();
        case ScopeIdFnDef:
        {
            assert(scope->parent);
            ScopeFnDef *fn_scope = (ScopeFnDef *)scope;
            ZigFn *fn_table_entry = fn_scope->fn_entry;
            if (!fn_table_entry->proto_node)
                return get_di_scope(g, scope->parent);
            unsigned line_number = (unsigned)(fn_table_entry->proto_node->line == 0) ?
                0 : (fn_table_entry->proto_node->line + 1);
            unsigned scope_line = line_number;
            bool is_definition = fn_table_entry->body_node != nullptr;
            bool is_optimized = g->build_mode != BuildModeDebug;
            bool is_internal_linkage = (fn_table_entry->body_node != nullptr &&
                    fn_table_entry->export_list.length == 0);
            unsigned flags = ZigLLVM_DIFlags_StaticMember;
            ZigLLVMDIScope *fn_di_scope = get_di_scope(g, scope->parent);
            assert(fn_di_scope != nullptr);
            ZigLLVMDISubprogram *subprogram = ZigLLVMCreateFunction(g->dbuilder,
                fn_di_scope, buf_ptr(&fn_table_entry->symbol_name), "",
                import->data.structure.root_struct->di_file, line_number,
                fn_table_entry->type_entry->data.fn.raw_di_type, is_internal_linkage,
                is_definition, scope_line, flags, is_optimized, nullptr);

            scope->di_scope = ZigLLVMSubprogramToScope(subprogram);
            if (!g->strip_debug_symbols) {
                ZigLLVMFnSetSubprogram(fn_llvm_value(g, fn_table_entry), subprogram);
            }
            return scope->di_scope;
        }
        case ScopeIdDecls:
            if (scope->parent) {
                ScopeDecls *decls_scope = (ScopeDecls *)scope;
                assert(decls_scope->container_type);
                scope->di_scope = ZigLLVMTypeToScope(get_llvm_di_type(g, decls_scope->container_type));
            } else {
                scope->di_scope = ZigLLVMFileToScope(import->data.structure.root_struct->di_file);
            }
            return scope->di_scope;
        case ScopeIdBlock:
        case ScopeIdDefer:
        {
            assert(scope->parent);
            ZigLLVMDILexicalBlock *di_block = ZigLLVMCreateLexicalBlock(g->dbuilder,
                get_di_scope(g, scope->parent),
                import->data.structure.root_struct->di_file,
                (unsigned)scope->source_node->line + 1,
                (unsigned)scope->source_node->column + 1);
            scope->di_scope = ZigLLVMLexicalBlockToScope(di_block);
            return scope->di_scope;
        }
        case ScopeIdVarDecl:
        case ScopeIdDeferExpr:
        case ScopeIdLoop:
        case ScopeIdSuspend:
        case ScopeIdCompTime:
        case ScopeIdCoroPrelude:
        case ScopeIdRuntime:
            return get_di_scope(g, scope->parent);
    }
    zig_unreachable();
}

static void clear_debug_source_node(CodeGen *g) {
    ZigLLVMClearCurrentDebugLocation(g->builder);
}

static LLVMValueRef get_arithmetic_overflow_fn(CodeGen *g, ZigType *operand_type,
        const char *signed_name, const char *unsigned_name)
{
    ZigType *int_type = (operand_type->id == ZigTypeIdVector) ? operand_type->data.vector.elem_type : operand_type;
    char fn_name[64];

    assert(int_type->id == ZigTypeIdInt);
    const char *signed_str = int_type->data.integral.is_signed ? signed_name : unsigned_name;

    LLVMTypeRef param_types[] = {
        get_llvm_type(g, operand_type),
        get_llvm_type(g, operand_type),
    };

    if (operand_type->id == ZigTypeIdVector) {
        sprintf(fn_name, "llvm.%s.with.overflow.v%" PRIu32 "i%" PRIu32, signed_str,
                operand_type->data.vector.len, int_type->data.integral.bit_count);

        LLVMTypeRef return_elem_types[] = {
            get_llvm_type(g, operand_type),
            LLVMVectorType(LLVMInt1Type(), operand_type->data.vector.len),
        };
        LLVMTypeRef return_struct_type = LLVMStructType(return_elem_types, 2, false);
        LLVMTypeRef fn_type = LLVMFunctionType(return_struct_type, param_types, 2, false);
        LLVMValueRef fn_val = LLVMAddFunction(g->module, fn_name, fn_type);
        assert(LLVMGetIntrinsicID(fn_val));
        return fn_val;
    } else {
        sprintf(fn_name, "llvm.%s.with.overflow.i%" PRIu32, signed_str, int_type->data.integral.bit_count);

        LLVMTypeRef return_elem_types[] = {
            get_llvm_type(g, operand_type),
            LLVMInt1Type(),
        };
        LLVMTypeRef return_struct_type = LLVMStructType(return_elem_types, 2, false);
        LLVMTypeRef fn_type = LLVMFunctionType(return_struct_type, param_types, 2, false);
        LLVMValueRef fn_val = LLVMAddFunction(g->module, fn_name, fn_type);
        assert(LLVMGetIntrinsicID(fn_val));
        return fn_val;
    }
}

static LLVMValueRef get_int_overflow_fn(CodeGen *g, ZigType *operand_type, AddSubMul add_sub_mul) {
    ZigType *int_type = (operand_type->id == ZigTypeIdVector) ? operand_type->data.vector.elem_type : operand_type;
    assert(int_type->id == ZigTypeIdInt);

    ZigLLVMFnKey key = {};
    key.id = ZigLLVMFnIdOverflowArithmetic;
    key.data.overflow_arithmetic.is_signed = int_type->data.integral.is_signed;
    key.data.overflow_arithmetic.add_sub_mul = add_sub_mul;
    key.data.overflow_arithmetic.bit_count = (uint32_t)int_type->data.integral.bit_count;
    key.data.overflow_arithmetic.vector_len = (operand_type->id == ZigTypeIdVector) ?
        operand_type->data.vector.len : 0;

    auto existing_entry = g->llvm_fn_table.maybe_get(key);
    if (existing_entry)
        return existing_entry->value;

    LLVMValueRef fn_val;
    switch (add_sub_mul) {
        case AddSubMulAdd:
            fn_val = get_arithmetic_overflow_fn(g, operand_type, "sadd", "uadd");
            break;
        case AddSubMulSub:
            fn_val = get_arithmetic_overflow_fn(g, operand_type, "ssub", "usub");
            break;
        case AddSubMulMul:
            fn_val = get_arithmetic_overflow_fn(g, operand_type, "smul", "umul");
            break;
    }

    g->llvm_fn_table.put(key, fn_val);
    return fn_val;
}

static LLVMValueRef get_float_fn(CodeGen *g, ZigType *type_entry, ZigLLVMFnId fn_id, BuiltinFnId op) {
    assert(type_entry->id == ZigTypeIdFloat ||
           type_entry->id == ZigTypeIdVector);

    bool is_vector = (type_entry->id == ZigTypeIdVector);
    ZigType *float_type = is_vector ? type_entry->data.vector.elem_type : type_entry;

    ZigLLVMFnKey key = {};
    key.id = fn_id;
    key.data.floating.bit_count = (uint32_t)float_type->data.floating.bit_count;
    key.data.floating.vector_len = is_vector ? (uint32_t)type_entry->data.vector.len : 0;
    key.data.floating.op = op;

    auto existing_entry = g->llvm_fn_table.maybe_get(key);
    if (existing_entry)
        return existing_entry->value;

    const char *name;
    uint32_t num_args;
    if (fn_id == ZigLLVMFnIdFMA) {
        name = "fma";
        num_args = 3;
    } else if (fn_id == ZigLLVMFnIdFloatOp) {
        name = float_op_to_name(op, true);
        num_args = 1;
    } else {
        zig_unreachable();
    }

    char fn_name[64];
    if (is_vector)
        sprintf(fn_name, "llvm.%s.v%" PRIu32 "f%" PRIu32, name, key.data.floating.vector_len, key.data.floating.bit_count);
    else
        sprintf(fn_name, "llvm.%s.f%" PRIu32, name, key.data.floating.bit_count);
    LLVMTypeRef float_type_ref = get_llvm_type(g, type_entry);
    LLVMTypeRef return_elem_types[3] = {
        float_type_ref,
        float_type_ref,
        float_type_ref,
    };
    LLVMTypeRef fn_type = LLVMFunctionType(float_type_ref, return_elem_types, num_args, false);
    LLVMValueRef fn_val = LLVMAddFunction(g->module, fn_name, fn_type);
    assert(LLVMGetIntrinsicID(fn_val));

    g->llvm_fn_table.put(key, fn_val);
    return fn_val;
}

static LLVMValueRef gen_store_untyped(CodeGen *g, LLVMValueRef value, LLVMValueRef ptr,
        uint32_t alignment, bool is_volatile)
{
    LLVMValueRef instruction = LLVMBuildStore(g->builder, value, ptr);
    if (is_volatile) LLVMSetVolatile(instruction, true);
    if (alignment != 0) {
        LLVMSetAlignment(instruction, alignment);
    }
    return instruction;
}

static LLVMValueRef gen_store(CodeGen *g, LLVMValueRef value, LLVMValueRef ptr, ZigType *ptr_type) {
    assert(ptr_type->id == ZigTypeIdPointer);
    uint32_t alignment = get_ptr_align(g, ptr_type);
    return gen_store_untyped(g, value, ptr, alignment, ptr_type->data.pointer.is_volatile);
}

static LLVMValueRef gen_load_untyped(CodeGen *g, LLVMValueRef ptr, uint32_t alignment, bool is_volatile,
        const char *name)
{
    LLVMValueRef result = LLVMBuildLoad(g->builder, ptr, name);
    if (is_volatile) LLVMSetVolatile(result, true);
    if (alignment == 0) {
        LLVMSetAlignment(result, LLVMABIAlignmentOfType(g->target_data_ref, LLVMGetElementType(LLVMTypeOf(ptr))));
    } else {
        LLVMSetAlignment(result, alignment);
    }
    return result;
}

static LLVMValueRef gen_load(CodeGen *g, LLVMValueRef ptr, ZigType *ptr_type, const char *name) {
    assert(ptr_type->id == ZigTypeIdPointer);
    uint32_t alignment = get_ptr_align(g, ptr_type);
    return gen_load_untyped(g, ptr, alignment, ptr_type->data.pointer.is_volatile, name);
}

static LLVMValueRef get_handle_value(CodeGen *g, LLVMValueRef ptr, ZigType *type, ZigType *ptr_type) {
    if (type_has_bits(type)) {
        if (handle_is_ptr(type)) {
            return ptr;
        } else {
            assert(ptr_type->id == ZigTypeIdPointer);
            return gen_load(g, ptr, ptr_type, "");
        }
    } else {
        return nullptr;
    }
}

static bool ir_want_fast_math(CodeGen *g, IrInstruction *instruction) {
    // TODO memoize
    Scope *scope = instruction->scope;
    while (scope) {
        if (scope->id == ScopeIdBlock) {
            ScopeBlock *block_scope = (ScopeBlock *)scope;
            if (block_scope->fast_math_set_node)
                return block_scope->fast_math_on;
        } else if (scope->id == ScopeIdDecls) {
            ScopeDecls *decls_scope = (ScopeDecls *)scope;
            if (decls_scope->fast_math_set_node)
                return decls_scope->fast_math_on;
        }
        scope = scope->parent;
    }
    return false;
}

static bool ir_want_runtime_safety(CodeGen *g, IrInstruction *instruction) {
    // TODO memoize
    Scope *scope = instruction->scope;
    while (scope) {
        if (scope->id == ScopeIdBlock) {
            ScopeBlock *block_scope = (ScopeBlock *)scope;
            if (block_scope->safety_set_node)
                return !block_scope->safety_off;
        } else if (scope->id == ScopeIdDecls) {
            ScopeDecls *decls_scope = (ScopeDecls *)scope;
            if (decls_scope->safety_set_node)
                return !decls_scope->safety_off;
        }
        scope = scope->parent;
    }

    return (g->build_mode != BuildModeFastRelease &&
            g->build_mode != BuildModeSmallRelease);
}

static Buf *panic_msg_buf(PanicMsgId msg_id) {
    switch (msg_id) {
        case PanicMsgIdCount:
            zig_unreachable();
        case PanicMsgIdBoundsCheckFailure:
            return buf_create_from_str("index out of bounds");
        case PanicMsgIdCastNegativeToUnsigned:
            return buf_create_from_str("attempt to cast negative value to unsigned integer");
        case PanicMsgIdCastTruncatedData:
            return buf_create_from_str("integer cast truncated bits");
        case PanicMsgIdIntegerOverflow:
            return buf_create_from_str("integer overflow");
        case PanicMsgIdShlOverflowedBits:
            return buf_create_from_str("left shift overflowed bits");
        case PanicMsgIdShrOverflowedBits:
            return buf_create_from_str("right shift overflowed bits");
        case PanicMsgIdDivisionByZero:
            return buf_create_from_str("division by zero");
        case PanicMsgIdRemainderDivisionByZero:
            return buf_create_from_str("remainder division by zero or negative value");
        case PanicMsgIdExactDivisionRemainder:
            return buf_create_from_str("exact division produced remainder");
        case PanicMsgIdSliceWidenRemainder:
            return buf_create_from_str("slice widening size mismatch");
        case PanicMsgIdUnwrapOptionalFail:
            return buf_create_from_str("attempt to unwrap null");
        case PanicMsgIdUnreachable:
            return buf_create_from_str("reached unreachable code");
        case PanicMsgIdInvalidErrorCode:
            return buf_create_from_str("invalid error code");
        case PanicMsgIdIncorrectAlignment:
            return buf_create_from_str("incorrect alignment");
        case PanicMsgIdBadUnionField:
            return buf_create_from_str("access of inactive union field");
        case PanicMsgIdBadEnumValue:
            return buf_create_from_str("invalid enum value");
        case PanicMsgIdFloatToInt:
            return buf_create_from_str("integer part of floating point value out of bounds");
        case PanicMsgIdPtrCastNull:
            return buf_create_from_str("cast causes pointer to be null");
    }
    zig_unreachable();
}

static LLVMValueRef get_panic_msg_ptr_val(CodeGen *g, PanicMsgId msg_id) {
    ConstExprValue *val = &g->panic_msg_vals[msg_id];
    if (!val->global_refs->llvm_global) {

        Buf *buf_msg = panic_msg_buf(msg_id);
        ConstExprValue *array_val = create_const_str_lit(g, buf_msg);
        init_const_slice(g, val, array_val, 0, buf_len(buf_msg), true);

        render_const_val(g, val, "");
        render_const_val_global(g, val, "");

        assert(val->global_refs->llvm_global);
    }

    ZigType *u8_ptr_type = get_pointer_to_type_extra(g, g->builtin_types.entry_u8, true, false,
            PtrLenUnknown, get_abi_alignment(g, g->builtin_types.entry_u8), 0, 0, false);
    ZigType *str_type = get_slice_type(g, u8_ptr_type);
    return LLVMConstBitCast(val->global_refs->llvm_global, LLVMPointerType(get_llvm_type(g, str_type), 0));
}

static void gen_panic(CodeGen *g, LLVMValueRef msg_arg, LLVMValueRef stack_trace_arg) {
    assert(g->panic_fn != nullptr);
    LLVMValueRef fn_val = fn_llvm_value(g, g->panic_fn);
    LLVMCallConv llvm_cc = get_llvm_cc(g, g->panic_fn->type_entry->data.fn.fn_type_id.cc);
    if (stack_trace_arg == nullptr) {
        ZigType *ptr_to_stack_trace_type = get_ptr_to_stack_trace_type(g);
        stack_trace_arg = LLVMConstNull(get_llvm_type(g, ptr_to_stack_trace_type));
    }
    LLVMValueRef args[] = {
        msg_arg,
        stack_trace_arg,
    };
    LLVMValueRef call_instruction = ZigLLVMBuildCall(g->builder, fn_val, args, 2, llvm_cc, ZigLLVM_FnInlineAuto, "");
    LLVMSetTailCall(call_instruction, true);
    LLVMBuildUnreachable(g->builder);
}

// TODO update most callsites to call gen_assertion instead of this
static void gen_safety_crash(CodeGen *g, PanicMsgId msg_id) {
    gen_panic(g, get_panic_msg_ptr_val(g, msg_id), nullptr);
}

static void gen_assertion(CodeGen *g, PanicMsgId msg_id, IrInstruction *source_instruction) {
    if (ir_want_runtime_safety(g, source_instruction)) {
        gen_safety_crash(g, msg_id);
    } else {
        LLVMBuildUnreachable(g->builder);
    }
}

static LLVMValueRef get_stacksave_fn_val(CodeGen *g) {
    if (g->stacksave_fn_val)
        return g->stacksave_fn_val;

    // declare i8* @llvm.stacksave()

    LLVMTypeRef fn_type = LLVMFunctionType(LLVMPointerType(LLVMInt8Type(), 0), nullptr, 0, false);
    g->stacksave_fn_val = LLVMAddFunction(g->module, "llvm.stacksave", fn_type);
    assert(LLVMGetIntrinsicID(g->stacksave_fn_val));

    return g->stacksave_fn_val;
}

static LLVMValueRef get_stackrestore_fn_val(CodeGen *g) {
    if (g->stackrestore_fn_val)
        return g->stackrestore_fn_val;

    // declare void @llvm.stackrestore(i8* %ptr)

    LLVMTypeRef param_type = LLVMPointerType(LLVMInt8Type(), 0);
    LLVMTypeRef fn_type = LLVMFunctionType(LLVMVoidType(), &param_type, 1, false);
    g->stackrestore_fn_val = LLVMAddFunction(g->module, "llvm.stackrestore", fn_type);
    assert(LLVMGetIntrinsicID(g->stackrestore_fn_val));

    return g->stackrestore_fn_val;
}

static LLVMValueRef get_write_register_fn_val(CodeGen *g) {
    if (g->write_register_fn_val)
        return g->write_register_fn_val;

    // declare void @llvm.write_register.i64(metadata, i64 @value)
    // !0 = !{!"sp\00"}

    LLVMTypeRef param_types[] = {
        LLVMMetadataTypeInContext(LLVMGetGlobalContext()),
        LLVMIntType(g->pointer_size_bytes * 8),
    };

    LLVMTypeRef fn_type = LLVMFunctionType(LLVMVoidType(), param_types, 2, false);
    Buf *name = buf_sprintf("llvm.write_register.i%d", g->pointer_size_bytes * 8);
    g->write_register_fn_val = LLVMAddFunction(g->module, buf_ptr(name), fn_type);
    assert(LLVMGetIntrinsicID(g->write_register_fn_val));

    return g->write_register_fn_val;
}

static LLVMValueRef get_coro_destroy_fn_val(CodeGen *g) {
    if (g->coro_destroy_fn_val)
        return g->coro_destroy_fn_val;

    LLVMTypeRef param_types[] = {
        LLVMPointerType(LLVMInt8Type(), 0),
    };
    LLVMTypeRef fn_type = LLVMFunctionType(LLVMVoidType(), param_types, 1, false);
    Buf *name = buf_sprintf("llvm.coro.destroy");
    g->coro_destroy_fn_val = LLVMAddFunction(g->module, buf_ptr(name), fn_type);
    assert(LLVMGetIntrinsicID(g->coro_destroy_fn_val));

    return g->coro_destroy_fn_val;
}

static LLVMValueRef get_coro_id_fn_val(CodeGen *g) {
    if (g->coro_id_fn_val)
        return g->coro_id_fn_val;

    LLVMTypeRef param_types[] = {
        LLVMInt32Type(),
        LLVMPointerType(LLVMInt8Type(), 0),
        LLVMPointerType(LLVMInt8Type(), 0),
        LLVMPointerType(LLVMInt8Type(), 0),
    };
    LLVMTypeRef fn_type = LLVMFunctionType(ZigLLVMTokenTypeInContext(LLVMGetGlobalContext()), param_types, 4, false);
    Buf *name = buf_sprintf("llvm.coro.id");
    g->coro_id_fn_val = LLVMAddFunction(g->module, buf_ptr(name), fn_type);
    assert(LLVMGetIntrinsicID(g->coro_id_fn_val));

    return g->coro_id_fn_val;
}

static LLVMValueRef get_coro_alloc_fn_val(CodeGen *g) {
    if (g->coro_alloc_fn_val)
        return g->coro_alloc_fn_val;

    LLVMTypeRef param_types[] = {
        ZigLLVMTokenTypeInContext(LLVMGetGlobalContext()),
    };
    LLVMTypeRef fn_type = LLVMFunctionType(LLVMInt1Type(), param_types, 1, false);
    Buf *name = buf_sprintf("llvm.coro.alloc");
    g->coro_alloc_fn_val = LLVMAddFunction(g->module, buf_ptr(name), fn_type);
    assert(LLVMGetIntrinsicID(g->coro_alloc_fn_val));

    return g->coro_alloc_fn_val;
}

static LLVMValueRef get_coro_size_fn_val(CodeGen *g) {
    if (g->coro_size_fn_val)
        return g->coro_size_fn_val;

    LLVMTypeRef fn_type = LLVMFunctionType(g->builtin_types.entry_usize->llvm_type, nullptr, 0, false);
    Buf *name = buf_sprintf("llvm.coro.size.i%d", g->pointer_size_bytes * 8);
    g->coro_size_fn_val = LLVMAddFunction(g->module, buf_ptr(name), fn_type);
    assert(LLVMGetIntrinsicID(g->coro_size_fn_val));

    return g->coro_size_fn_val;
}

static LLVMValueRef get_coro_begin_fn_val(CodeGen *g) {
    if (g->coro_begin_fn_val)
        return g->coro_begin_fn_val;

    LLVMTypeRef param_types[] = {
        ZigLLVMTokenTypeInContext(LLVMGetGlobalContext()),
        LLVMPointerType(LLVMInt8Type(), 0),
    };
    LLVMTypeRef fn_type = LLVMFunctionType(LLVMPointerType(LLVMInt8Type(), 0), param_types, 2, false);
    Buf *name = buf_sprintf("llvm.coro.begin");
    g->coro_begin_fn_val = LLVMAddFunction(g->module, buf_ptr(name), fn_type);
    assert(LLVMGetIntrinsicID(g->coro_begin_fn_val));

    return g->coro_begin_fn_val;
}

static LLVMValueRef get_coro_suspend_fn_val(CodeGen *g) {
    if (g->coro_suspend_fn_val)
        return g->coro_suspend_fn_val;

    LLVMTypeRef param_types[] = {
        ZigLLVMTokenTypeInContext(LLVMGetGlobalContext()),
        LLVMInt1Type(),
    };
    LLVMTypeRef fn_type = LLVMFunctionType(LLVMInt8Type(), param_types, 2, false);
    Buf *name = buf_sprintf("llvm.coro.suspend");
    g->coro_suspend_fn_val = LLVMAddFunction(g->module, buf_ptr(name), fn_type);
    assert(LLVMGetIntrinsicID(g->coro_suspend_fn_val));

    return g->coro_suspend_fn_val;
}

static LLVMValueRef get_coro_end_fn_val(CodeGen *g) {
    if (g->coro_end_fn_val)
        return g->coro_end_fn_val;

    LLVMTypeRef param_types[] = {
        LLVMPointerType(LLVMInt8Type(), 0),
        LLVMInt1Type(),
    };
    LLVMTypeRef fn_type = LLVMFunctionType(LLVMInt1Type(), param_types, 2, false);
    Buf *name = buf_sprintf("llvm.coro.end");
    g->coro_end_fn_val = LLVMAddFunction(g->module, buf_ptr(name), fn_type);
    assert(LLVMGetIntrinsicID(g->coro_end_fn_val));

    return g->coro_end_fn_val;
}

static LLVMValueRef get_coro_free_fn_val(CodeGen *g) {
    if (g->coro_free_fn_val)
        return g->coro_free_fn_val;

    LLVMTypeRef param_types[] = {
        ZigLLVMTokenTypeInContext(LLVMGetGlobalContext()),
        LLVMPointerType(LLVMInt8Type(), 0),
    };
    LLVMTypeRef fn_type = LLVMFunctionType(LLVMPointerType(LLVMInt8Type(), 0), param_types, 2, false);
    Buf *name = buf_sprintf("llvm.coro.free");
    g->coro_free_fn_val = LLVMAddFunction(g->module, buf_ptr(name), fn_type);
    assert(LLVMGetIntrinsicID(g->coro_free_fn_val));

    return g->coro_free_fn_val;
}

static LLVMValueRef get_coro_resume_fn_val(CodeGen *g) {
    if (g->coro_resume_fn_val)
        return g->coro_resume_fn_val;

    LLVMTypeRef param_types[] = {
        LLVMPointerType(LLVMInt8Type(), 0),
    };
    LLVMTypeRef fn_type = LLVMFunctionType(LLVMVoidType(), param_types, 1, false);
    Buf *name = buf_sprintf("llvm.coro.resume");
    g->coro_resume_fn_val = LLVMAddFunction(g->module, buf_ptr(name), fn_type);
    assert(LLVMGetIntrinsicID(g->coro_resume_fn_val));

    return g->coro_resume_fn_val;
}

static LLVMValueRef get_coro_save_fn_val(CodeGen *g) {
    if (g->coro_save_fn_val)
        return g->coro_save_fn_val;

    LLVMTypeRef param_types[] = {
        LLVMPointerType(LLVMInt8Type(), 0),
    };
    LLVMTypeRef fn_type = LLVMFunctionType(ZigLLVMTokenTypeInContext(LLVMGetGlobalContext()), param_types, 1, false);
    Buf *name = buf_sprintf("llvm.coro.save");
    g->coro_save_fn_val = LLVMAddFunction(g->module, buf_ptr(name), fn_type);
    assert(LLVMGetIntrinsicID(g->coro_save_fn_val));

    return g->coro_save_fn_val;
}

static LLVMValueRef get_coro_promise_fn_val(CodeGen *g) {
    if (g->coro_promise_fn_val)
        return g->coro_promise_fn_val;

    LLVMTypeRef param_types[] = {
        LLVMPointerType(LLVMInt8Type(), 0),
        LLVMInt32Type(),
        LLVMInt1Type(),
    };
    LLVMTypeRef fn_type = LLVMFunctionType(LLVMPointerType(LLVMInt8Type(), 0), param_types, 3, false);
    Buf *name = buf_sprintf("llvm.coro.promise");
    g->coro_promise_fn_val = LLVMAddFunction(g->module, buf_ptr(name), fn_type);
    assert(LLVMGetIntrinsicID(g->coro_promise_fn_val));

    return g->coro_promise_fn_val;
}

static LLVMValueRef get_return_address_fn_val(CodeGen *g) {
    if (g->return_address_fn_val)
        return g->return_address_fn_val;

    ZigType *return_type = get_pointer_to_type(g, g->builtin_types.entry_u8, true);

    LLVMTypeRef fn_type = LLVMFunctionType(get_llvm_type(g, return_type),
            &g->builtin_types.entry_i32->llvm_type, 1, false);
    g->return_address_fn_val = LLVMAddFunction(g->module, "llvm.returnaddress", fn_type);
    assert(LLVMGetIntrinsicID(g->return_address_fn_val));

    return g->return_address_fn_val;
}

static LLVMValueRef get_add_error_return_trace_addr_fn(CodeGen *g) {
    if (g->add_error_return_trace_addr_fn_val != nullptr)
        return g->add_error_return_trace_addr_fn_val;

    LLVMTypeRef arg_types[] = {
        get_llvm_type(g, get_ptr_to_stack_trace_type(g)),
        g->builtin_types.entry_usize->llvm_type,
    };
    LLVMTypeRef fn_type_ref = LLVMFunctionType(LLVMVoidType(), arg_types, 2, false);

    Buf *fn_name = get_mangled_name(g, buf_create_from_str("__zig_add_err_ret_trace_addr"), false);
    LLVMValueRef fn_val = LLVMAddFunction(g->module, buf_ptr(fn_name), fn_type_ref);
    addLLVMFnAttr(fn_val, "alwaysinline");
    LLVMSetLinkage(fn_val, LLVMInternalLinkage);
    LLVMSetFunctionCallConv(fn_val, get_llvm_cc(g, CallingConventionUnspecified));
    addLLVMFnAttr(fn_val, "nounwind");
    add_uwtable_attr(g, fn_val);
    // Error return trace memory is in the stack, which is impossible to be at address 0
    // on any architecture.
    addLLVMArgAttr(fn_val, (unsigned)0, "nonnull");
    if (g->build_mode == BuildModeDebug) {
        ZigLLVMAddFunctionAttr(fn_val, "no-frame-pointer-elim", "true");
        ZigLLVMAddFunctionAttr(fn_val, "no-frame-pointer-elim-non-leaf", nullptr);
    }

    LLVMBasicBlockRef entry_block = LLVMAppendBasicBlock(fn_val, "Entry");
    LLVMBasicBlockRef prev_block = LLVMGetInsertBlock(g->builder);
    LLVMValueRef prev_debug_location = LLVMGetCurrentDebugLocation(g->builder);
    LLVMPositionBuilderAtEnd(g->builder, entry_block);
    ZigLLVMClearCurrentDebugLocation(g->builder);

    LLVMTypeRef usize_type_ref = g->builtin_types.entry_usize->llvm_type;

    // stack_trace.instruction_addresses[stack_trace.index & (stack_trace.instruction_addresses.len - 1)] = return_address;

    LLVMValueRef err_ret_trace_ptr = LLVMGetParam(fn_val, 0);
    LLVMValueRef address_value = LLVMGetParam(fn_val, 1);

    size_t index_field_index = g->stack_trace_type->data.structure.fields[0].gen_index;
    LLVMValueRef index_field_ptr = LLVMBuildStructGEP(g->builder, err_ret_trace_ptr, (unsigned)index_field_index, "");
    size_t addresses_field_index = g->stack_trace_type->data.structure.fields[1].gen_index;
    LLVMValueRef addresses_field_ptr = LLVMBuildStructGEP(g->builder, err_ret_trace_ptr, (unsigned)addresses_field_index, "");

    ZigType *slice_type = g->stack_trace_type->data.structure.fields[1].type_entry;
    size_t ptr_field_index = slice_type->data.structure.fields[slice_ptr_index].gen_index;
    LLVMValueRef ptr_field_ptr = LLVMBuildStructGEP(g->builder, addresses_field_ptr, (unsigned)ptr_field_index, "");
    size_t len_field_index = slice_type->data.structure.fields[slice_len_index].gen_index;
    LLVMValueRef len_field_ptr = LLVMBuildStructGEP(g->builder, addresses_field_ptr, (unsigned)len_field_index, "");

    LLVMValueRef len_value = gen_load_untyped(g, len_field_ptr, 0, false, "");
    LLVMValueRef index_val = gen_load_untyped(g, index_field_ptr, 0, false, "");
    LLVMValueRef len_val_minus_one = LLVMBuildSub(g->builder, len_value, LLVMConstInt(usize_type_ref, 1, false), "");
    LLVMValueRef masked_val = LLVMBuildAnd(g->builder, index_val, len_val_minus_one, "");
    LLVMValueRef address_indices[] = {
        masked_val,
    };

    LLVMValueRef ptr_value = gen_load_untyped(g, ptr_field_ptr, 0, false, "");
    LLVMValueRef address_slot = LLVMBuildInBoundsGEP(g->builder, ptr_value, address_indices, 1, "");

    gen_store_untyped(g, address_value, address_slot, 0, false);

    // stack_trace.index += 1;
    LLVMValueRef index_plus_one_val = LLVMBuildNUWAdd(g->builder, index_val, LLVMConstInt(usize_type_ref, 1, false), "");
    gen_store_untyped(g, index_plus_one_val, index_field_ptr, 0, false);

    // return;
    LLVMBuildRetVoid(g->builder);

    LLVMPositionBuilderAtEnd(g->builder, prev_block);
    if (!g->strip_debug_symbols) {
        LLVMSetCurrentDebugLocation(g->builder, prev_debug_location);
    }

    g->add_error_return_trace_addr_fn_val = fn_val;
    return fn_val;
}

static LLVMValueRef get_merge_err_ret_traces_fn_val(CodeGen *g) {
    if (g->merge_err_ret_traces_fn_val)
        return g->merge_err_ret_traces_fn_val;

    assert(g->stack_trace_type != nullptr);

    LLVMTypeRef param_types[] = {
        get_llvm_type(g, get_ptr_to_stack_trace_type(g)),
        get_llvm_type(g, get_ptr_to_stack_trace_type(g)),
    };
    LLVMTypeRef fn_type_ref = LLVMFunctionType(LLVMVoidType(), param_types, 2, false);

    Buf *fn_name = get_mangled_name(g, buf_create_from_str("__zig_merge_error_return_traces"), false);
    LLVMValueRef fn_val = LLVMAddFunction(g->module, buf_ptr(fn_name), fn_type_ref);
    LLVMSetLinkage(fn_val, LLVMInternalLinkage);
    LLVMSetFunctionCallConv(fn_val, get_llvm_cc(g, CallingConventionUnspecified));
    addLLVMFnAttr(fn_val, "nounwind");
    add_uwtable_attr(g, fn_val);
    // Error return trace memory is in the stack, which is impossible to be at address 0
    // on any architecture.
    addLLVMArgAttr(fn_val, (unsigned)0, "nonnull");
    addLLVMArgAttr(fn_val, (unsigned)0, "noalias");
    addLLVMArgAttr(fn_val, (unsigned)0, "writeonly");
    // Error return trace memory is in the stack, which is impossible to be at address 0
    // on any architecture.
    addLLVMArgAttr(fn_val, (unsigned)1, "nonnull");
    addLLVMArgAttr(fn_val, (unsigned)1, "noalias");
    addLLVMArgAttr(fn_val, (unsigned)1, "readonly");
    if (g->build_mode == BuildModeDebug) {
        ZigLLVMAddFunctionAttr(fn_val, "no-frame-pointer-elim", "true");
        ZigLLVMAddFunctionAttr(fn_val, "no-frame-pointer-elim-non-leaf", nullptr);
    }

    // this is above the ZigLLVMClearCurrentDebugLocation
    LLVMValueRef add_error_return_trace_addr_fn_val = get_add_error_return_trace_addr_fn(g);

    LLVMBasicBlockRef entry_block = LLVMAppendBasicBlock(fn_val, "Entry");
    LLVMBasicBlockRef prev_block = LLVMGetInsertBlock(g->builder);
    LLVMValueRef prev_debug_location = LLVMGetCurrentDebugLocation(g->builder);
    LLVMPositionBuilderAtEnd(g->builder, entry_block);
    ZigLLVMClearCurrentDebugLocation(g->builder);

    // var frame_index: usize = undefined;
    // var frames_left: usize = undefined;
    // if (src_stack_trace.index < src_stack_trace.instruction_addresses.len) {
    //     frame_index = 0;
    //     frames_left = src_stack_trace.index;
    //     if (frames_left == 0) return;
    // } else {
    //     frame_index = (src_stack_trace.index + 1) % src_stack_trace.instruction_addresses.len;
    //     frames_left = src_stack_trace.instruction_addresses.len;
    // }
    // while (true) {
    //     __zig_add_err_ret_trace_addr(dest_stack_trace, src_stack_trace.instruction_addresses[frame_index]);
    //     frames_left -= 1;
    //     if (frames_left == 0) return;
    //     frame_index = (frame_index + 1) % src_stack_trace.instruction_addresses.len;
    // }
    LLVMBasicBlockRef return_block = LLVMAppendBasicBlock(fn_val, "Return");

    LLVMValueRef frame_index_ptr = LLVMBuildAlloca(g->builder, g->builtin_types.entry_usize->llvm_type, "frame_index");
    LLVMValueRef frames_left_ptr = LLVMBuildAlloca(g->builder, g->builtin_types.entry_usize->llvm_type, "frames_left");

    LLVMValueRef dest_stack_trace_ptr = LLVMGetParam(fn_val, 0);
    LLVMValueRef src_stack_trace_ptr = LLVMGetParam(fn_val, 1);

    size_t src_index_field_index = g->stack_trace_type->data.structure.fields[0].gen_index;
    size_t src_addresses_field_index = g->stack_trace_type->data.structure.fields[1].gen_index;
    LLVMValueRef src_index_field_ptr = LLVMBuildStructGEP(g->builder, src_stack_trace_ptr,
            (unsigned)src_index_field_index, "");
    LLVMValueRef src_addresses_field_ptr = LLVMBuildStructGEP(g->builder, src_stack_trace_ptr,
            (unsigned)src_addresses_field_index, "");
    ZigType *slice_type = g->stack_trace_type->data.structure.fields[1].type_entry;
    size_t ptr_field_index = slice_type->data.structure.fields[slice_ptr_index].gen_index;
    LLVMValueRef src_ptr_field_ptr = LLVMBuildStructGEP(g->builder, src_addresses_field_ptr, (unsigned)ptr_field_index, "");
    size_t len_field_index = slice_type->data.structure.fields[slice_len_index].gen_index;
    LLVMValueRef src_len_field_ptr = LLVMBuildStructGEP(g->builder, src_addresses_field_ptr, (unsigned)len_field_index, "");
    LLVMValueRef src_index_val = LLVMBuildLoad(g->builder, src_index_field_ptr, "");
    LLVMValueRef src_ptr_val = LLVMBuildLoad(g->builder, src_ptr_field_ptr, "");
    LLVMValueRef src_len_val = LLVMBuildLoad(g->builder, src_len_field_ptr, "");
    LLVMValueRef no_wrap_bit = LLVMBuildICmp(g->builder, LLVMIntULT, src_index_val, src_len_val, "");
    LLVMBasicBlockRef no_wrap_block = LLVMAppendBasicBlock(fn_val, "NoWrap");
    LLVMBasicBlockRef yes_wrap_block = LLVMAppendBasicBlock(fn_val, "YesWrap");
    LLVMBasicBlockRef loop_block = LLVMAppendBasicBlock(fn_val, "Loop");
    LLVMBuildCondBr(g->builder, no_wrap_bit, no_wrap_block, yes_wrap_block);

    LLVMPositionBuilderAtEnd(g->builder, no_wrap_block);
    LLVMValueRef usize_zero = LLVMConstNull(g->builtin_types.entry_usize->llvm_type);
    LLVMBuildStore(g->builder, usize_zero, frame_index_ptr);
    LLVMBuildStore(g->builder, src_index_val, frames_left_ptr);
    LLVMValueRef frames_left_eq_zero_bit = LLVMBuildICmp(g->builder, LLVMIntEQ, src_index_val, usize_zero, "");
    LLVMBuildCondBr(g->builder, frames_left_eq_zero_bit, return_block, loop_block);

    LLVMPositionBuilderAtEnd(g->builder, yes_wrap_block);
    LLVMValueRef usize_one = LLVMConstInt(g->builtin_types.entry_usize->llvm_type, 1, false);
    LLVMValueRef plus_one = LLVMBuildNUWAdd(g->builder, src_index_val, usize_one, "");
    LLVMValueRef mod_len = LLVMBuildURem(g->builder, plus_one, src_len_val, "");
    LLVMBuildStore(g->builder, mod_len, frame_index_ptr);
    LLVMBuildStore(g->builder, src_len_val, frames_left_ptr);
    LLVMBuildBr(g->builder, loop_block);

    LLVMPositionBuilderAtEnd(g->builder, loop_block);
    LLVMValueRef ptr_index = LLVMBuildLoad(g->builder, frame_index_ptr, "");
    LLVMValueRef addr_ptr = LLVMBuildInBoundsGEP(g->builder, src_ptr_val, &ptr_index, 1, "");
    LLVMValueRef this_addr_val = LLVMBuildLoad(g->builder, addr_ptr, "");
    LLVMValueRef args[] = {dest_stack_trace_ptr, this_addr_val};
    ZigLLVMBuildCall(g->builder, add_error_return_trace_addr_fn_val, args, 2, get_llvm_cc(g, CallingConventionUnspecified), ZigLLVM_FnInlineAlways, "");
    LLVMValueRef prev_frames_left = LLVMBuildLoad(g->builder, frames_left_ptr, "");
    LLVMValueRef new_frames_left = LLVMBuildNUWSub(g->builder, prev_frames_left, usize_one, "");
    LLVMValueRef done_bit = LLVMBuildICmp(g->builder, LLVMIntEQ, new_frames_left, usize_zero, "");
    LLVMBasicBlockRef continue_block = LLVMAppendBasicBlock(fn_val, "Continue");
    LLVMBuildCondBr(g->builder, done_bit, return_block, continue_block);

    LLVMPositionBuilderAtEnd(g->builder, return_block);
    LLVMBuildRetVoid(g->builder);

    LLVMPositionBuilderAtEnd(g->builder, continue_block);
    LLVMBuildStore(g->builder, new_frames_left, frames_left_ptr);
    LLVMValueRef prev_index = LLVMBuildLoad(g->builder, frame_index_ptr, "");
    LLVMValueRef index_plus_one = LLVMBuildNUWAdd(g->builder, prev_index, usize_one, "");
    LLVMValueRef index_mod_len = LLVMBuildURem(g->builder, index_plus_one, src_len_val, "");
    LLVMBuildStore(g->builder, index_mod_len, frame_index_ptr);
    LLVMBuildBr(g->builder, loop_block);

    LLVMPositionBuilderAtEnd(g->builder, prev_block);
    if (!g->strip_debug_symbols) {
        LLVMSetCurrentDebugLocation(g->builder, prev_debug_location);
    }

    g->merge_err_ret_traces_fn_val = fn_val;
    return fn_val;

}

static LLVMValueRef get_return_err_fn(CodeGen *g) {
    if (g->return_err_fn != nullptr)
        return g->return_err_fn;

    assert(g->err_tag_type != nullptr);

    LLVMTypeRef arg_types[] = {
        // error return trace pointer
        get_llvm_type(g, get_ptr_to_stack_trace_type(g)),
    };
    LLVMTypeRef fn_type_ref = LLVMFunctionType(LLVMVoidType(), arg_types, 1, false);

    Buf *fn_name = get_mangled_name(g, buf_create_from_str("__zig_return_error"), false);
    LLVMValueRef fn_val = LLVMAddFunction(g->module, buf_ptr(fn_name), fn_type_ref);
    addLLVMFnAttr(fn_val, "noinline"); // so that we can look at return address
    addLLVMFnAttr(fn_val, "cold");
    LLVMSetLinkage(fn_val, LLVMInternalLinkage);
    LLVMSetFunctionCallConv(fn_val, get_llvm_cc(g, CallingConventionUnspecified));
    addLLVMFnAttr(fn_val, "nounwind");
    add_uwtable_attr(g, fn_val);
    // Error return trace memory is in the stack, which is impossible to be at address 0
    // on any architecture.
    addLLVMArgAttr(fn_val, (unsigned)0, "nonnull");
    if (g->build_mode == BuildModeDebug) {
        ZigLLVMAddFunctionAttr(fn_val, "no-frame-pointer-elim", "true");
        ZigLLVMAddFunctionAttr(fn_val, "no-frame-pointer-elim-non-leaf", nullptr);
    }

    // this is above the ZigLLVMClearCurrentDebugLocation
    LLVMValueRef add_error_return_trace_addr_fn_val = get_add_error_return_trace_addr_fn(g);

    LLVMBasicBlockRef entry_block = LLVMAppendBasicBlock(fn_val, "Entry");
    LLVMBasicBlockRef prev_block = LLVMGetInsertBlock(g->builder);
    LLVMValueRef prev_debug_location = LLVMGetCurrentDebugLocation(g->builder);
    LLVMPositionBuilderAtEnd(g->builder, entry_block);
    ZigLLVMClearCurrentDebugLocation(g->builder);

    LLVMValueRef err_ret_trace_ptr = LLVMGetParam(fn_val, 0);

    LLVMTypeRef usize_type_ref = g->builtin_types.entry_usize->llvm_type;
    LLVMValueRef zero = LLVMConstNull(get_llvm_type(g, g->builtin_types.entry_i32));
    LLVMValueRef return_address_ptr = LLVMBuildCall(g->builder, get_return_address_fn_val(g), &zero, 1, "");
    LLVMValueRef return_address = LLVMBuildPtrToInt(g->builder, return_address_ptr, usize_type_ref, "");

    LLVMValueRef args[] = { err_ret_trace_ptr, return_address };
    ZigLLVMBuildCall(g->builder, add_error_return_trace_addr_fn_val, args, 2, get_llvm_cc(g, CallingConventionUnspecified), ZigLLVM_FnInlineAlways, "");
    LLVMBuildRetVoid(g->builder);

    LLVMPositionBuilderAtEnd(g->builder, prev_block);
    if (!g->strip_debug_symbols) {
        LLVMSetCurrentDebugLocation(g->builder, prev_debug_location);
    }

    g->return_err_fn = fn_val;
    return fn_val;
}

static LLVMValueRef get_safety_crash_err_fn(CodeGen *g) {
    if (g->safety_crash_err_fn != nullptr)
        return g->safety_crash_err_fn;

    static const char *unwrap_err_msg_text = "attempt to unwrap error: ";

    g->generate_error_name_table = true;
    generate_error_name_table(g);
    assert(g->err_name_table != nullptr);

    // Generate the constant part of the error message
    LLVMValueRef msg_prefix_init = LLVMConstString(unwrap_err_msg_text, strlen(unwrap_err_msg_text), 1);
    LLVMValueRef msg_prefix = LLVMAddGlobal(g->module, LLVMTypeOf(msg_prefix_init), "");
    LLVMSetInitializer(msg_prefix, msg_prefix_init);
    LLVMSetLinkage(msg_prefix, LLVMInternalLinkage);
    LLVMSetGlobalConstant(msg_prefix, true);

    Buf *fn_name = get_mangled_name(g, buf_create_from_str("__zig_fail_unwrap"), false);
    LLVMTypeRef fn_type_ref;
    if (g->have_err_ret_tracing) {
        LLVMTypeRef arg_types[] = {
            get_llvm_type(g, g->ptr_to_stack_trace_type),
            get_llvm_type(g, g->err_tag_type),
        };
        fn_type_ref = LLVMFunctionType(LLVMVoidType(), arg_types, 2, false);
    } else {
        LLVMTypeRef arg_types[] = {
            get_llvm_type(g, g->err_tag_type),
        };
        fn_type_ref = LLVMFunctionType(LLVMVoidType(), arg_types, 1, false);
    }
    LLVMValueRef fn_val = LLVMAddFunction(g->module, buf_ptr(fn_name), fn_type_ref);
    addLLVMFnAttr(fn_val, "noreturn");
    addLLVMFnAttr(fn_val, "cold");
    LLVMSetLinkage(fn_val, LLVMInternalLinkage);
    LLVMSetFunctionCallConv(fn_val, get_llvm_cc(g, CallingConventionUnspecified));
    addLLVMFnAttr(fn_val, "nounwind");
    add_uwtable_attr(g, fn_val);
    if (g->build_mode == BuildModeDebug) {
        ZigLLVMAddFunctionAttr(fn_val, "no-frame-pointer-elim", "true");
        ZigLLVMAddFunctionAttr(fn_val, "no-frame-pointer-elim-non-leaf", nullptr);
    }
    // Not setting alignment here. See the comment above about
    // "Cannot getTypeInfo() on a type that is unsized!"
    // assertion failure on Darwin.

    LLVMBasicBlockRef entry_block = LLVMAppendBasicBlock(fn_val, "Entry");
    LLVMBasicBlockRef prev_block = LLVMGetInsertBlock(g->builder);
    LLVMValueRef prev_debug_location = LLVMGetCurrentDebugLocation(g->builder);
    LLVMPositionBuilderAtEnd(g->builder, entry_block);
    ZigLLVMClearCurrentDebugLocation(g->builder);

    ZigType *usize_ty = g->builtin_types.entry_usize;
    ZigType *u8_ptr_type = get_pointer_to_type_extra(g, g->builtin_types.entry_u8, true, false,
            PtrLenUnknown, get_abi_alignment(g, g->builtin_types.entry_u8), 0, 0, false);
    ZigType *str_type = get_slice_type(g, u8_ptr_type);

    // Allocate a buffer to hold the fully-formatted error message
    const size_t err_buf_len = strlen(unwrap_err_msg_text) + g->largest_err_name_len;
    LLVMValueRef max_msg_len = LLVMConstInt(usize_ty->llvm_type, err_buf_len, 0);
    LLVMValueRef msg_buffer = LLVMBuildArrayAlloca(g->builder, LLVMInt8Type(), max_msg_len, "msg_buffer");

    // Allocate a []u8 slice for the message
    LLVMValueRef msg_slice = build_alloca(g, str_type, "msg_slice", 0);

    LLVMValueRef err_ret_trace_arg;
    LLVMValueRef err_val;
    if (g->have_err_ret_tracing) {
        err_ret_trace_arg = LLVMGetParam(fn_val, 0);
        err_val = LLVMGetParam(fn_val, 1);
    } else {
        err_ret_trace_arg = nullptr;
        err_val = LLVMGetParam(fn_val, 0);
    }

    // Fetch the error name from the global table
    LLVMValueRef err_table_indices[] = {
        LLVMConstNull(usize_ty->llvm_type),
        err_val,
    };
    LLVMValueRef err_name_val = LLVMBuildInBoundsGEP(g->builder, g->err_name_table, err_table_indices, 2, "");

    LLVMValueRef ptr_field_ptr = LLVMBuildStructGEP(g->builder, err_name_val, slice_ptr_index, "");
    LLVMValueRef err_name_ptr = gen_load_untyped(g, ptr_field_ptr, 0, false, "");

    LLVMValueRef len_field_ptr = LLVMBuildStructGEP(g->builder, err_name_val, slice_len_index, "");
    LLVMValueRef err_name_len = gen_load_untyped(g, len_field_ptr, 0, false, "");

    LLVMValueRef msg_prefix_len = LLVMConstInt(usize_ty->llvm_type, strlen(unwrap_err_msg_text), false);
    // Points to the beginning of msg_buffer
    LLVMValueRef msg_buffer_ptr_indices[] = {
        LLVMConstNull(usize_ty->llvm_type),
    };
    LLVMValueRef msg_buffer_ptr = LLVMBuildInBoundsGEP(g->builder, msg_buffer, msg_buffer_ptr_indices, 1, "");
    // Points to the beginning of the constant prefix message
    LLVMValueRef msg_prefix_ptr_indices[] = {
        LLVMConstNull(usize_ty->llvm_type),
    };
    LLVMValueRef msg_prefix_ptr = LLVMConstInBoundsGEP(msg_prefix, msg_prefix_ptr_indices, 1);

    // Build the message using the prefix...
    ZigLLVMBuildMemCpy(g->builder, msg_buffer_ptr, 1, msg_prefix_ptr, 1, msg_prefix_len, false);
    // ..and append the error name
    LLVMValueRef msg_buffer_ptr_after_indices[] = {
        msg_prefix_len,
    };
    LLVMValueRef msg_buffer_ptr_after = LLVMBuildInBoundsGEP(g->builder, msg_buffer, msg_buffer_ptr_after_indices, 1, "");
    ZigLLVMBuildMemCpy(g->builder, msg_buffer_ptr_after, 1, err_name_ptr, 1, err_name_len, false);

    // Set the slice pointer
    LLVMValueRef msg_slice_ptr_field_ptr = LLVMBuildStructGEP(g->builder, msg_slice, slice_ptr_index, "");
    gen_store_untyped(g, msg_buffer_ptr, msg_slice_ptr_field_ptr, 0, false);

    // Set the slice length
    LLVMValueRef slice_len = LLVMBuildNUWAdd(g->builder, msg_prefix_len, err_name_len, "");
    LLVMValueRef msg_slice_len_field_ptr = LLVMBuildStructGEP(g->builder, msg_slice, slice_len_index, "");
    gen_store_untyped(g, slice_len, msg_slice_len_field_ptr, 0, false);

    // Call panic()
    gen_panic(g, msg_slice, err_ret_trace_arg);

    LLVMPositionBuilderAtEnd(g->builder, prev_block);
    if (!g->strip_debug_symbols) {
        LLVMSetCurrentDebugLocation(g->builder, prev_debug_location);
    }

    g->safety_crash_err_fn = fn_val;
    return fn_val;
}

static bool is_coro_prelude_scope(Scope *scope) {
    while (scope != nullptr) {
        if (scope->id == ScopeIdCoroPrelude) {
            return true;
        } else if (scope->id == ScopeIdFnDef) {
            break;
        }
        scope = scope->parent;
    }
    return false;
}

static LLVMValueRef get_cur_err_ret_trace_val(CodeGen *g, Scope *scope) {
    if (!g->have_err_ret_tracing) {
        return nullptr;
    }
    if (g->cur_fn->type_entry->data.fn.fn_type_id.cc == CallingConventionAsync) {
        return is_coro_prelude_scope(scope) ? g->cur_err_ret_trace_val_arg : g->cur_err_ret_trace_val_stack;
    }
    if (g->cur_err_ret_trace_val_stack != nullptr) {
        return g->cur_err_ret_trace_val_stack;
    }
    return g->cur_err_ret_trace_val_arg;
}

static void gen_safety_crash_for_err(CodeGen *g, LLVMValueRef err_val, Scope *scope) {
    LLVMValueRef safety_crash_err_fn = get_safety_crash_err_fn(g);
    LLVMValueRef call_instruction;
    if (g->have_err_ret_tracing) {
        LLVMValueRef err_ret_trace_val = get_cur_err_ret_trace_val(g, scope);
        if (err_ret_trace_val == nullptr) {
            ZigType *ptr_to_stack_trace_type = get_ptr_to_stack_trace_type(g);
            err_ret_trace_val = LLVMConstNull(get_llvm_type(g, ptr_to_stack_trace_type));
        }
        LLVMValueRef args[] = {
            err_ret_trace_val,
            err_val,
        };
        call_instruction = ZigLLVMBuildCall(g->builder, safety_crash_err_fn, args, 2,
                get_llvm_cc(g, CallingConventionUnspecified), ZigLLVM_FnInlineAuto, "");
    } else {
        LLVMValueRef args[] = {
            err_val,
        };
        call_instruction = ZigLLVMBuildCall(g->builder, safety_crash_err_fn, args, 1,
                get_llvm_cc(g, CallingConventionUnspecified), ZigLLVM_FnInlineAuto, "");
    }
    LLVMSetTailCall(call_instruction, true);
    LLVMBuildUnreachable(g->builder);
}

static void add_bounds_check(CodeGen *g, LLVMValueRef target_val,
        LLVMIntPredicate lower_pred, LLVMValueRef lower_value,
        LLVMIntPredicate upper_pred, LLVMValueRef upper_value)
{
    if (!lower_value && !upper_value) {
        return;
    }
    if (upper_value && !lower_value) {
        lower_value = upper_value;
        lower_pred = upper_pred;
        upper_value = nullptr;
    }

    LLVMBasicBlockRef bounds_check_fail_block = LLVMAppendBasicBlock(g->cur_fn_val, "BoundsCheckFail");
    LLVMBasicBlockRef ok_block = LLVMAppendBasicBlock(g->cur_fn_val, "BoundsCheckOk");
    LLVMBasicBlockRef lower_ok_block = upper_value ?
        LLVMAppendBasicBlock(g->cur_fn_val, "FirstBoundsCheckOk") : ok_block;

    LLVMValueRef lower_ok_val = LLVMBuildICmp(g->builder, lower_pred, target_val, lower_value, "");
    LLVMBuildCondBr(g->builder, lower_ok_val, lower_ok_block, bounds_check_fail_block);

    LLVMPositionBuilderAtEnd(g->builder, bounds_check_fail_block);
    gen_safety_crash(g, PanicMsgIdBoundsCheckFailure);

    if (upper_value) {
        LLVMPositionBuilderAtEnd(g->builder, lower_ok_block);
        LLVMValueRef upper_ok_val = LLVMBuildICmp(g->builder, upper_pred, target_val, upper_value, "");
        LLVMBuildCondBr(g->builder, upper_ok_val, ok_block, bounds_check_fail_block);
    }

    LLVMPositionBuilderAtEnd(g->builder, ok_block);
}

static LLVMValueRef gen_assert_zero(CodeGen *g, LLVMValueRef expr_val, ZigType *int_type) {
    LLVMValueRef zero = LLVMConstNull(get_llvm_type(g, int_type));
    LLVMValueRef ok_bit = LLVMBuildICmp(g->builder, LLVMIntEQ, expr_val, zero, "");
    LLVMBasicBlockRef ok_block = LLVMAppendBasicBlock(g->cur_fn_val, "CastShortenOk");
    LLVMBasicBlockRef fail_block = LLVMAppendBasicBlock(g->cur_fn_val, "CastShortenFail");
    LLVMBuildCondBr(g->builder, ok_bit, ok_block, fail_block);

    LLVMPositionBuilderAtEnd(g->builder, fail_block);
    gen_safety_crash(g, PanicMsgIdCastTruncatedData);

    LLVMPositionBuilderAtEnd(g->builder, ok_block);
    return nullptr;
}

static LLVMValueRef gen_widen_or_shorten(CodeGen *g, bool want_runtime_safety, ZigType *actual_type,
        ZigType *wanted_type, LLVMValueRef expr_val)
{
    assert(actual_type->id == wanted_type->id);
    assert(expr_val != nullptr);

    uint64_t actual_bits;
    uint64_t wanted_bits;
    if (actual_type->id == ZigTypeIdFloat) {
        actual_bits = actual_type->data.floating.bit_count;
        wanted_bits = wanted_type->data.floating.bit_count;
    } else if (actual_type->id == ZigTypeIdInt) {
        actual_bits = actual_type->data.integral.bit_count;
        wanted_bits = wanted_type->data.integral.bit_count;
    } else {
        zig_unreachable();
    }

    if (actual_type->id == ZigTypeIdInt &&
        !wanted_type->data.integral.is_signed && actual_type->data.integral.is_signed &&
        want_runtime_safety)
    {
        LLVMValueRef zero = LLVMConstNull(get_llvm_type(g, actual_type));
        LLVMValueRef ok_bit = LLVMBuildICmp(g->builder, LLVMIntSGE, expr_val, zero, "");

        LLVMBasicBlockRef ok_block = LLVMAppendBasicBlock(g->cur_fn_val, "SignCastOk");
        LLVMBasicBlockRef fail_block = LLVMAppendBasicBlock(g->cur_fn_val, "SignCastFail");
        LLVMBuildCondBr(g->builder, ok_bit, ok_block, fail_block);

        LLVMPositionBuilderAtEnd(g->builder, fail_block);
        gen_safety_crash(g, PanicMsgIdCastNegativeToUnsigned);

        LLVMPositionBuilderAtEnd(g->builder, ok_block);
    }

    if (actual_bits == wanted_bits) {
        return expr_val;
    } else if (actual_bits < wanted_bits) {
        if (actual_type->id == ZigTypeIdFloat) {
            return LLVMBuildFPExt(g->builder, expr_val, get_llvm_type(g, wanted_type), "");
        } else if (actual_type->id == ZigTypeIdInt) {
            if (actual_type->data.integral.is_signed) {
                return LLVMBuildSExt(g->builder, expr_val, get_llvm_type(g, wanted_type), "");
            } else {
                return LLVMBuildZExt(g->builder, expr_val, get_llvm_type(g, wanted_type), "");
            }
        } else {
            zig_unreachable();
        }
    } else if (actual_bits > wanted_bits) {
        if (actual_type->id == ZigTypeIdFloat) {
            return LLVMBuildFPTrunc(g->builder, expr_val, get_llvm_type(g, wanted_type), "");
        } else if (actual_type->id == ZigTypeIdInt) {
            if (wanted_bits == 0) {
                if (!want_runtime_safety)
                    return nullptr;

                return gen_assert_zero(g, expr_val, actual_type);
            }
            LLVMValueRef trunc_val = LLVMBuildTrunc(g->builder, expr_val, get_llvm_type(g, wanted_type), "");
            if (!want_runtime_safety) {
                return trunc_val;
            }
            LLVMValueRef orig_val;
            if (wanted_type->data.integral.is_signed) {
                orig_val = LLVMBuildSExt(g->builder, trunc_val, get_llvm_type(g, actual_type), "");
            } else {
                orig_val = LLVMBuildZExt(g->builder, trunc_val, get_llvm_type(g, actual_type), "");
            }
            LLVMValueRef ok_bit = LLVMBuildICmp(g->builder, LLVMIntEQ, expr_val, orig_val, "");
            LLVMBasicBlockRef ok_block = LLVMAppendBasicBlock(g->cur_fn_val, "CastShortenOk");
            LLVMBasicBlockRef fail_block = LLVMAppendBasicBlock(g->cur_fn_val, "CastShortenFail");
            LLVMBuildCondBr(g->builder, ok_bit, ok_block, fail_block);

            LLVMPositionBuilderAtEnd(g->builder, fail_block);
            gen_safety_crash(g, PanicMsgIdCastTruncatedData);

            LLVMPositionBuilderAtEnd(g->builder, ok_block);
            return trunc_val;
        } else {
            zig_unreachable();
        }
    } else {
        zig_unreachable();
    }
}

typedef LLVMValueRef (*BuildBinOpFunc)(LLVMBuilderRef, LLVMValueRef, LLVMValueRef, const char *);
// These are lookup table using the AddSubMul enum as the lookup.
// If AddSubMul ever changes, then these tables will be out of
// date.
static const BuildBinOpFunc float_op[3] = { LLVMBuildFAdd, LLVMBuildFSub, LLVMBuildFMul };
static const BuildBinOpFunc wrap_op[3] = { LLVMBuildAdd, LLVMBuildSub, LLVMBuildMul };
static const BuildBinOpFunc signed_op[3] = { LLVMBuildNSWAdd, LLVMBuildNSWSub, LLVMBuildNSWMul };
static const BuildBinOpFunc unsigned_op[3] = { LLVMBuildNUWAdd, LLVMBuildNUWSub, LLVMBuildNUWMul };

static LLVMValueRef gen_overflow_op(CodeGen *g, ZigType *operand_type, AddSubMul op,
        LLVMValueRef val1, LLVMValueRef val2)
{
    LLVMValueRef overflow_bit;
    LLVMValueRef result;

    if (operand_type->id == ZigTypeIdVector) {
        ZigType *int_type = operand_type->data.vector.elem_type;
        assert(int_type->id == ZigTypeIdInt);
        LLVMTypeRef one_more_bit_int = LLVMIntType(int_type->data.integral.bit_count + 1);
        LLVMTypeRef one_more_bit_int_vector = LLVMVectorType(one_more_bit_int, operand_type->data.vector.len);
        const auto buildExtFn = int_type->data.integral.is_signed ? LLVMBuildSExt : LLVMBuildZExt;
        LLVMValueRef extended1 = buildExtFn(g->builder, val1, one_more_bit_int_vector, "");
        LLVMValueRef extended2 = buildExtFn(g->builder, val2, one_more_bit_int_vector, "");
        LLVMValueRef extended_result = wrap_op[op](g->builder, extended1, extended2, "");
        result = LLVMBuildTrunc(g->builder, extended_result, get_llvm_type(g, operand_type), "");

        LLVMValueRef re_extended_result = buildExtFn(g->builder, result, one_more_bit_int_vector, "");
        LLVMValueRef overflow_vector = LLVMBuildICmp(g->builder, LLVMIntNE, extended_result, re_extended_result, "");
        LLVMTypeRef bitcast_int_type = LLVMIntType(operand_type->data.vector.len);
        LLVMValueRef bitcasted_overflow = LLVMBuildBitCast(g->builder, overflow_vector, bitcast_int_type, "");
        LLVMValueRef zero = LLVMConstNull(bitcast_int_type);
        overflow_bit = LLVMBuildICmp(g->builder, LLVMIntNE, bitcasted_overflow, zero, "");
    } else {
        LLVMValueRef fn_val = get_int_overflow_fn(g, operand_type, op);
        LLVMValueRef params[] = {
            val1,
            val2,
        };
        LLVMValueRef result_struct = LLVMBuildCall(g->builder, fn_val, params, 2, "");
        result = LLVMBuildExtractValue(g->builder, result_struct, 0, "");
        overflow_bit = LLVMBuildExtractValue(g->builder, result_struct, 1, "");
    }

    LLVMBasicBlockRef fail_block = LLVMAppendBasicBlock(g->cur_fn_val, "OverflowFail");
    LLVMBasicBlockRef ok_block = LLVMAppendBasicBlock(g->cur_fn_val, "OverflowOk");
    LLVMBuildCondBr(g->builder, overflow_bit, fail_block, ok_block);

    LLVMPositionBuilderAtEnd(g->builder, fail_block);
    gen_safety_crash(g, PanicMsgIdIntegerOverflow);

    LLVMPositionBuilderAtEnd(g->builder, ok_block);
    return result;
}

static LLVMIntPredicate cmp_op_to_int_predicate(IrBinOp cmp_op, bool is_signed) {
    switch (cmp_op) {
        case IrBinOpCmpEq:
            return LLVMIntEQ;
        case IrBinOpCmpNotEq:
            return LLVMIntNE;
        case IrBinOpCmpLessThan:
            return is_signed ? LLVMIntSLT : LLVMIntULT;
        case IrBinOpCmpGreaterThan:
            return is_signed ? LLVMIntSGT : LLVMIntUGT;
        case IrBinOpCmpLessOrEq:
            return is_signed ? LLVMIntSLE : LLVMIntULE;
        case IrBinOpCmpGreaterOrEq:
            return is_signed ? LLVMIntSGE : LLVMIntUGE;
        default:
            zig_unreachable();
    }
}

static LLVMRealPredicate cmp_op_to_real_predicate(IrBinOp cmp_op) {
    switch (cmp_op) {
        case IrBinOpCmpEq:
            return LLVMRealOEQ;
        case IrBinOpCmpNotEq:
            return LLVMRealUNE;
        case IrBinOpCmpLessThan:
            return LLVMRealOLT;
        case IrBinOpCmpGreaterThan:
            return LLVMRealOGT;
        case IrBinOpCmpLessOrEq:
            return LLVMRealOLE;
        case IrBinOpCmpGreaterOrEq:
            return LLVMRealOGE;
        default:
            zig_unreachable();
    }
}

static LLVMValueRef gen_assign_raw(CodeGen *g, LLVMValueRef ptr, ZigType *ptr_type,
        LLVMValueRef value)
{
    assert(ptr_type->id == ZigTypeIdPointer);
    ZigType *child_type = ptr_type->data.pointer.child_type;

    if (!type_has_bits(child_type))
        return nullptr;

    if (handle_is_ptr(child_type)) {
        assert(LLVMGetTypeKind(LLVMTypeOf(value)) == LLVMPointerTypeKind);
        assert(LLVMGetTypeKind(LLVMTypeOf(ptr)) == LLVMPointerTypeKind);

        LLVMTypeRef ptr_u8 = LLVMPointerType(LLVMInt8Type(), 0);

        LLVMValueRef src_ptr = LLVMBuildBitCast(g->builder, value, ptr_u8, "");
        LLVMValueRef dest_ptr = LLVMBuildBitCast(g->builder, ptr, ptr_u8, "");

        ZigType *usize = g->builtin_types.entry_usize;
        uint64_t size_bytes = LLVMStoreSizeOfType(g->target_data_ref, get_llvm_type(g, child_type));
        uint64_t align_bytes = get_ptr_align(g, ptr_type);
        assert(size_bytes > 0);
        assert(align_bytes > 0);

        ZigLLVMBuildMemCpy(g->builder, dest_ptr, align_bytes, src_ptr, align_bytes,
                LLVMConstInt(usize->llvm_type, size_bytes, false),
                ptr_type->data.pointer.is_volatile);
        return nullptr;
    }

    uint32_t host_int_bytes = ptr_type->data.pointer.host_int_bytes;
    if (host_int_bytes == 0) {
        gen_store(g, value, ptr, ptr_type);
        return nullptr;
    }

    bool big_endian = g->is_big_endian;

    LLVMValueRef containing_int = gen_load(g, ptr, ptr_type, "");
    uint32_t host_bit_count = LLVMGetIntTypeWidth(LLVMTypeOf(containing_int));
    assert(host_bit_count == host_int_bytes * 8);
    uint32_t size_in_bits = type_size_bits(g, child_type);

    uint32_t bit_offset = ptr_type->data.pointer.bit_offset_in_host;
    uint32_t shift_amt = big_endian ? host_bit_count - bit_offset - size_in_bits : bit_offset;
    LLVMValueRef shift_amt_val = LLVMConstInt(LLVMTypeOf(containing_int), shift_amt, false);

    // Convert to equally-sized integer type in order to perform the bit
    // operations on the value to store
    LLVMTypeRef value_bits_type = LLVMIntType(size_in_bits);
    LLVMValueRef value_bits = LLVMBuildBitCast(g->builder, value, value_bits_type, "");

    LLVMValueRef mask_val = LLVMConstAllOnes(value_bits_type);
    mask_val = LLVMConstZExt(mask_val, LLVMTypeOf(containing_int));
    mask_val = LLVMConstShl(mask_val, shift_amt_val);
    mask_val = LLVMConstNot(mask_val);

    LLVMValueRef anded_containing_int = LLVMBuildAnd(g->builder, containing_int, mask_val, "");
    LLVMValueRef extended_value = LLVMBuildZExt(g->builder, value_bits, LLVMTypeOf(containing_int), "");
    LLVMValueRef shifted_value = LLVMBuildShl(g->builder, extended_value, shift_amt_val, "");
    LLVMValueRef ored_value = LLVMBuildOr(g->builder, shifted_value, anded_containing_int, "");

    gen_store(g, ored_value, ptr, ptr_type);
    return nullptr;
}

static void gen_var_debug_decl(CodeGen *g, ZigVar *var) {
    if (g->strip_debug_symbols) return;
    assert(var->di_loc_var != nullptr);
    AstNode *source_node = var->decl_node;
    ZigLLVMDILocation *debug_loc = ZigLLVMGetDebugLoc((unsigned)source_node->line + 1,
            (unsigned)source_node->column + 1, get_di_scope(g, var->parent_scope));
    ZigLLVMInsertDeclareAtEnd(g->dbuilder, var->value_ref, var->di_loc_var, debug_loc,
            LLVMGetInsertBlock(g->builder));
}

static LLVMValueRef ir_llvm_value(CodeGen *g, IrInstruction *instruction) {
    if (!type_has_bits(instruction->value.type))
        return nullptr;
    if (!instruction->llvm_value) {
        src_assert(instruction->value.special != ConstValSpecialRuntime, instruction->source_node);
        assert(instruction->value.type);
        render_const_val(g, &instruction->value, "");
        // we might have to do some pointer casting here due to the way union
        // values are rendered with a type other than the one we expect
        if (handle_is_ptr(instruction->value.type)) {
            render_const_val_global(g, &instruction->value, "");
            ZigType *ptr_type = get_pointer_to_type(g, instruction->value.type, true);
            instruction->llvm_value = LLVMBuildBitCast(g->builder, instruction->value.global_refs->llvm_global, get_llvm_type(g, ptr_type), "");
        } else {
            instruction->llvm_value = LLVMBuildBitCast(g->builder, instruction->value.global_refs->llvm_value,
                    get_llvm_type(g, instruction->value.type), "");
        }
        assert(instruction->llvm_value);
    }
    return instruction->llvm_value;
}

ATTRIBUTE_NORETURN
static void report_errors_and_exit(CodeGen *g) {
    assert(g->errors.length != 0);
    for (size_t i = 0; i < g->errors.length; i += 1) {
        ErrorMsg *err = g->errors.at(i);
        print_err_msg(err, g->err_color);
    }
    exit(1);
}

static void report_errors_and_maybe_exit(CodeGen *g) {
    if (g->errors.length != 0) {
        report_errors_and_exit(g);
    }
}

ATTRIBUTE_NORETURN
static void give_up_with_c_abi_error(CodeGen *g, AstNode *source_node) {
    ErrorMsg *msg = add_node_error(g, source_node,
            buf_sprintf("TODO: support C ABI for more targets. https://github.com/ziglang/zig/issues/1481"));
    add_error_note(g, msg, source_node,
        buf_sprintf("pointers, integers, floats, bools, and enums work on all targets"));
    report_errors_and_exit(g);
}

static LLVMValueRef build_alloca(CodeGen *g, ZigType *type_entry, const char *name, uint32_t alignment) {
    LLVMValueRef result = LLVMBuildAlloca(g->builder, get_llvm_type(g, type_entry), name);
    LLVMSetAlignment(result, (alignment == 0) ? get_abi_alignment(g, type_entry) : alignment);
    return result;
}

static bool iter_function_params_c_abi(CodeGen *g, ZigType *fn_type, FnWalk *fn_walk, size_t src_i) {
    // Initialized from the type for some walks, but because of C var args,
    // initialized based on callsite instructions for that one.
    FnTypeParamInfo *param_info = nullptr;
    ZigType *ty;
    ZigType *dest_ty = nullptr;
    AstNode *source_node = nullptr;
    LLVMValueRef val;
    LLVMValueRef llvm_fn;
    unsigned di_arg_index;
    ZigVar *var;
    switch (fn_walk->id) {
        case FnWalkIdAttrs:
            if (src_i >= fn_type->data.fn.fn_type_id.param_count)
                return false;
            param_info = &fn_type->data.fn.fn_type_id.param_info[src_i];
            ty = param_info->type;
            source_node = fn_walk->data.attrs.fn->proto_node;
            llvm_fn = fn_walk->data.attrs.fn->llvm_value;
            break;
        case FnWalkIdCall: {
            if (src_i >= fn_walk->data.call.inst->arg_count)
                return false;
            IrInstruction *arg = fn_walk->data.call.inst->args[src_i];
            ty = arg->value.type;
            source_node = arg->source_node;
            val = ir_llvm_value(g, arg);
            break;
        }
        case FnWalkIdTypes:
            if (src_i >= fn_type->data.fn.fn_type_id.param_count)
                return false;
            param_info = &fn_type->data.fn.fn_type_id.param_info[src_i];
            ty = param_info->type;
            break;
        case FnWalkIdVars:
            assert(src_i < fn_type->data.fn.fn_type_id.param_count);
            param_info = &fn_type->data.fn.fn_type_id.param_info[src_i];
            ty = param_info->type;
            var = fn_walk->data.vars.var;
            source_node = var->decl_node;
            llvm_fn = fn_walk->data.vars.llvm_fn;
            break;
        case FnWalkIdInits:
            if (src_i >= fn_type->data.fn.fn_type_id.param_count)
                return false;
            param_info = &fn_type->data.fn.fn_type_id.param_info[src_i];
            ty = param_info->type;
            var = fn_walk->data.inits.fn->variable_list.at(src_i);
            source_node = fn_walk->data.inits.fn->proto_node;
            llvm_fn = fn_walk->data.inits.llvm_fn;
            break;
    }

    if (type_is_c_abi_int(g, ty) || ty->id == ZigTypeIdFloat || ty->id == ZigTypeIdVector ||
        ty->id == ZigTypeIdInt // TODO investigate if we need to change this
    ) {
        switch (fn_walk->id) {
            case FnWalkIdAttrs: {
                ZigType *ptr_type = get_codegen_ptr_type(ty);
                if (ptr_type != nullptr) {
                    if (type_is_nonnull_ptr(ty)) {
                        addLLVMArgAttr(llvm_fn, fn_walk->data.attrs.gen_i, "nonnull");
                    }
                    if (ptr_type->data.pointer.is_const) {
                        addLLVMArgAttr(llvm_fn, fn_walk->data.attrs.gen_i, "readonly");
                    }
                    if (param_info->is_noalias) {
                        addLLVMArgAttr(llvm_fn, fn_walk->data.attrs.gen_i, "noalias");
                    }
                }
                fn_walk->data.attrs.gen_i += 1;
                break;
            }
            case FnWalkIdCall:
                fn_walk->data.call.gen_param_values->append(val);
                break;
            case FnWalkIdTypes:
                fn_walk->data.types.gen_param_types->append(get_llvm_type(g, ty));
                fn_walk->data.types.param_di_types->append(get_llvm_di_type(g, ty));
                break;
            case FnWalkIdVars: {
                var->value_ref = build_alloca(g, ty, buf_ptr(&var->name), var->align_bytes);
                di_arg_index = fn_walk->data.vars.gen_i;
                fn_walk->data.vars.gen_i += 1;
                dest_ty = ty;
                goto var_ok;
            }
            case FnWalkIdInits:
                clear_debug_source_node(g);
                gen_store_untyped(g, LLVMGetParam(llvm_fn, fn_walk->data.inits.gen_i), var->value_ref, var->align_bytes, false);
                if (var->decl_node) {
                    gen_var_debug_decl(g, var);
                }
                fn_walk->data.inits.gen_i += 1;
                break;
        }
        return true;
    }

    // Arrays are just pointers
    if (ty->id == ZigTypeIdArray) {
        assert(handle_is_ptr(ty));
        switch (fn_walk->id) {
            case FnWalkIdAttrs:
                // arrays passed to C ABI functions may not be at address 0
                addLLVMArgAttr(llvm_fn, fn_walk->data.attrs.gen_i, "nonnull");
                addLLVMArgAttrInt(llvm_fn, fn_walk->data.attrs.gen_i, "align", get_abi_alignment(g, ty));
                fn_walk->data.attrs.gen_i += 1;
                break;
            case FnWalkIdCall:
                fn_walk->data.call.gen_param_values->append(val);
                break;
            case FnWalkIdTypes: {
                ZigType *gen_type = get_pointer_to_type(g, ty, true);
                fn_walk->data.types.gen_param_types->append(get_llvm_type(g, gen_type));
                fn_walk->data.types.param_di_types->append(get_llvm_di_type(g, gen_type));
                break;
            }
            case FnWalkIdVars: {
                var->value_ref = LLVMGetParam(llvm_fn,  fn_walk->data.vars.gen_i);
                di_arg_index = fn_walk->data.vars.gen_i;
                dest_ty = get_pointer_to_type(g, ty, false);
                fn_walk->data.vars.gen_i += 1;
                goto var_ok;
            }
            case FnWalkIdInits:
                if (var->decl_node) {
                    gen_var_debug_decl(g, var);
                }
                fn_walk->data.inits.gen_i += 1;
                break;
        }
        return true;
    }

    if (g->zig_target->arch == ZigLLVM_x86_64) {
        X64CABIClass abi_class = type_c_abi_x86_64_class(g, ty);
        size_t ty_size = type_size(g, ty);
        if (abi_class == X64CABIClass_MEMORY) {
            assert(handle_is_ptr(ty));
            switch (fn_walk->id) {
                case FnWalkIdAttrs:
                    addLLVMArgAttr(llvm_fn, fn_walk->data.attrs.gen_i, "byval");
                    addLLVMArgAttrInt(llvm_fn, fn_walk->data.attrs.gen_i, "align", get_abi_alignment(g, ty));
                    // Byvalue parameters must not have address 0
                    addLLVMArgAttr(llvm_fn, fn_walk->data.attrs.gen_i, "nonnull");
                    fn_walk->data.attrs.gen_i += 1;
                    break;
                case FnWalkIdCall:
                    fn_walk->data.call.gen_param_values->append(val);
                    break;
                case FnWalkIdTypes: {
                    ZigType *gen_type = get_pointer_to_type(g, ty, true);
                    fn_walk->data.types.gen_param_types->append(get_llvm_type(g, gen_type));
                    fn_walk->data.types.param_di_types->append(get_llvm_di_type(g, gen_type));
                    break;
                }
                case FnWalkIdVars: {
                    di_arg_index = fn_walk->data.vars.gen_i;
                    var->value_ref = LLVMGetParam(llvm_fn,  fn_walk->data.vars.gen_i);
                    dest_ty = get_pointer_to_type(g, ty, false);
                    fn_walk->data.vars.gen_i += 1;
                    goto var_ok;
                }
                case FnWalkIdInits:
                    if (var->decl_node) {
                        gen_var_debug_decl(g, var);
                    }
                    fn_walk->data.inits.gen_i += 1;
                    break;
            }
            return true;
        } else if (abi_class == X64CABIClass_INTEGER) {
            switch (fn_walk->id) {
                case FnWalkIdAttrs:
                    fn_walk->data.attrs.gen_i += 1;
                    break;
                case FnWalkIdCall: {
                    LLVMTypeRef ptr_to_int_type_ref = LLVMPointerType(LLVMIntType((unsigned)ty_size * 8), 0);
                    LLVMValueRef bitcasted = LLVMBuildBitCast(g->builder, val, ptr_to_int_type_ref, "");
                    LLVMValueRef loaded = LLVMBuildLoad(g->builder, bitcasted, "");
                    fn_walk->data.call.gen_param_values->append(loaded);
                    break;
                }
                case FnWalkIdTypes: {
                    ZigType *gen_type = get_int_type(g, false, ty_size * 8);
                    fn_walk->data.types.gen_param_types->append(get_llvm_type(g, gen_type));
                    fn_walk->data.types.param_di_types->append(get_llvm_di_type(g, gen_type));
                    break;
                }
                case FnWalkIdVars: {
                    di_arg_index = fn_walk->data.vars.gen_i;
                    var->value_ref = build_alloca(g, ty, buf_ptr(&var->name), var->align_bytes);
                    fn_walk->data.vars.gen_i += 1;
                    dest_ty = ty;
                    goto var_ok;
                }
                case FnWalkIdInits: {
                    clear_debug_source_node(g);
                    LLVMValueRef arg = LLVMGetParam(llvm_fn, fn_walk->data.inits.gen_i);
                    LLVMTypeRef ptr_to_int_type_ref = LLVMPointerType(LLVMIntType((unsigned)ty_size * 8), 0);
                    LLVMValueRef bitcasted = LLVMBuildBitCast(g->builder, var->value_ref, ptr_to_int_type_ref, "");
                    gen_store_untyped(g, arg, bitcasted, var->align_bytes, false);
                    if (var->decl_node) {
                        gen_var_debug_decl(g, var);
                    }
                    fn_walk->data.inits.gen_i += 1;
                    break;
                }
            }
            return true;
        }
    }
    if (source_node != nullptr) {
        give_up_with_c_abi_error(g, source_node);
    }
    // otherwise allow codegen code to report a compile error
    return false;

var_ok:
    if (dest_ty != nullptr && var->decl_node) {
        // arg index + 1 because the 0 index is return value
        var->di_loc_var = ZigLLVMCreateParameterVariable(g->dbuilder, get_di_scope(g, var->parent_scope),
                buf_ptr(&var->name), fn_walk->data.vars.import->data.structure.root_struct->di_file,
                (unsigned)(var->decl_node->line + 1),
                get_llvm_di_type(g, dest_ty), !g->strip_debug_symbols, 0, di_arg_index + 1);
    }
    return true;
}

void walk_function_params(CodeGen *g, ZigType *fn_type, FnWalk *fn_walk) {
    CallingConvention cc = fn_type->data.fn.fn_type_id.cc;
    if (cc == CallingConventionC) {
        size_t src_i = 0;
        for (;;) {
            if (!iter_function_params_c_abi(g, fn_type, fn_walk, src_i))
                break;
            src_i += 1;
        }
        return;
    }
    if (fn_walk->id == FnWalkIdCall) {
        IrInstructionCallGen *instruction = fn_walk->data.call.inst;
        bool is_var_args = fn_walk->data.call.is_var_args;
        for (size_t call_i = 0; call_i < instruction->arg_count; call_i += 1) {
            IrInstruction *param_instruction = instruction->args[call_i];
            ZigType *param_type = param_instruction->value.type;
            if (is_var_args || type_has_bits(param_type)) {
                LLVMValueRef param_value = ir_llvm_value(g, param_instruction);
                assert(param_value);
                fn_walk->data.call.gen_param_values->append(param_value);
            }
        }
        return;
    }
    size_t next_var_i = 0;
    for (size_t param_i = 0; param_i < fn_type->data.fn.fn_type_id.param_count; param_i += 1) {
        FnGenParamInfo *gen_info = &fn_type->data.fn.gen_param_info[param_i];
        size_t gen_index = gen_info->gen_index;

        if (gen_index == SIZE_MAX) {
            continue;
        }

        switch (fn_walk->id) {
            case FnWalkIdAttrs: {
                LLVMValueRef llvm_fn = fn_walk->data.attrs.fn->llvm_value;
                bool is_byval = gen_info->is_byval;
                FnTypeParamInfo *param_info = &fn_type->data.fn.fn_type_id.param_info[param_i];

                ZigType *param_type = gen_info->type;
                if (param_info->is_noalias) {
                    addLLVMArgAttr(llvm_fn, (unsigned)gen_index, "noalias");
                }
                if ((param_type->id == ZigTypeIdPointer && param_type->data.pointer.is_const) || is_byval) {
                    addLLVMArgAttr(llvm_fn, (unsigned)gen_index, "readonly");
                }
                if (get_codegen_ptr_type(param_type) != nullptr) {
                    addLLVMArgAttrInt(llvm_fn, (unsigned)gen_index, "align", get_ptr_align(g, param_type));
                }
                if (type_is_nonnull_ptr(param_type)) {
                    addLLVMArgAttr(llvm_fn, (unsigned)gen_index, "nonnull");
                }
                break;
            }
            case FnWalkIdInits: {
                ZigFn *fn_table_entry = fn_walk->data.inits.fn;
                LLVMValueRef llvm_fn = fn_table_entry->llvm_value;
                ZigVar *variable = fn_table_entry->variable_list.at(next_var_i);
                assert(variable->src_arg_index != SIZE_MAX);
                next_var_i += 1;

                assert(variable);
                assert(variable->value_ref);

                if (!handle_is_ptr(variable->var_type)) {
                    clear_debug_source_node(g);
                    ZigType *fn_type = fn_table_entry->type_entry;
                    unsigned gen_arg_index = fn_type->data.fn.gen_param_info[variable->src_arg_index].gen_index;
                    gen_store_untyped(g, LLVMGetParam(llvm_fn, gen_arg_index),
                            variable->value_ref, variable->align_bytes, false);
                }

                if (variable->decl_node) {
                    gen_var_debug_decl(g, variable);
                }
                break;
            }
            case FnWalkIdCall:
                // handled before for loop
                zig_unreachable();
            case FnWalkIdTypes:
                // Not called for non-c-abi
                zig_unreachable();
            case FnWalkIdVars:
                // iter_function_params_c_abi is called directly for this one
                zig_unreachable();
        }
    }
}

static LLVMValueRef ir_render_save_err_ret_addr(CodeGen *g, IrExecutable *executable,
        IrInstructionSaveErrRetAddr *save_err_ret_addr_instruction)
{
    assert(g->have_err_ret_tracing);

    LLVMValueRef return_err_fn = get_return_err_fn(g);
    LLVMValueRef args[] = {
        get_cur_err_ret_trace_val(g, save_err_ret_addr_instruction->base.scope),
    };
    LLVMValueRef call_instruction = ZigLLVMBuildCall(g->builder, return_err_fn, args, 1,
            get_llvm_cc(g, CallingConventionUnspecified), ZigLLVM_FnInlineAuto, "");
    return call_instruction;
}

static LLVMValueRef ir_render_return(CodeGen *g, IrExecutable *executable, IrInstructionReturn *return_instruction) {
    if (want_first_arg_sret(g, &g->cur_fn->type_entry->data.fn.fn_type_id)) {
        if (return_instruction->value == nullptr) {
            LLVMBuildRetVoid(g->builder);
            return nullptr;
        }
        assert(g->cur_ret_ptr);
        src_assert(return_instruction->value->value.special != ConstValSpecialRuntime,
                return_instruction->base.source_node);
        LLVMValueRef value = ir_llvm_value(g, return_instruction->value);
        ZigType *return_type = return_instruction->value->value.type;
        gen_assign_raw(g, g->cur_ret_ptr, get_pointer_to_type(g, return_type, false), value);
        LLVMBuildRetVoid(g->builder);
    } else if (g->cur_fn->type_entry->data.fn.fn_type_id.cc != CallingConventionAsync &&
            handle_is_ptr(g->cur_fn->type_entry->data.fn.fn_type_id.return_type))
    {
        if (return_instruction->value == nullptr) {
            LLVMValueRef by_val_value = gen_load_untyped(g, g->cur_ret_ptr, 0, false, "");
            LLVMBuildRet(g->builder, by_val_value);
        } else {
            LLVMValueRef value = ir_llvm_value(g, return_instruction->value);
            LLVMValueRef by_val_value = gen_load_untyped(g, value, 0, false, "");
            LLVMBuildRet(g->builder, by_val_value);
        }
    } else if (return_instruction->value == nullptr) {
        LLVMBuildRetVoid(g->builder);
    } else {
        LLVMValueRef value = ir_llvm_value(g, return_instruction->value);
        LLVMBuildRet(g->builder, value);
    }
    return nullptr;
}

static LLVMValueRef gen_overflow_shl_op(CodeGen *g, ZigType *type_entry,
        LLVMValueRef val1, LLVMValueRef val2)
{
    // for unsigned left shifting, we do the lossy shift, then logically shift
    // right the same number of bits
    // if the values don't match, we have an overflow
    // for signed left shifting we do the same except arithmetic shift right

    assert(type_entry->id == ZigTypeIdInt);

    LLVMValueRef result = LLVMBuildShl(g->builder, val1, val2, "");
    LLVMValueRef orig_val;
    if (type_entry->data.integral.is_signed) {
        orig_val = LLVMBuildAShr(g->builder, result, val2, "");
    } else {
        orig_val = LLVMBuildLShr(g->builder, result, val2, "");
    }
    LLVMValueRef ok_bit = LLVMBuildICmp(g->builder, LLVMIntEQ, val1, orig_val, "");

    LLVMBasicBlockRef ok_block = LLVMAppendBasicBlock(g->cur_fn_val, "OverflowOk");
    LLVMBasicBlockRef fail_block = LLVMAppendBasicBlock(g->cur_fn_val, "OverflowFail");
    LLVMBuildCondBr(g->builder, ok_bit, ok_block, fail_block);

    LLVMPositionBuilderAtEnd(g->builder, fail_block);
    gen_safety_crash(g, PanicMsgIdShlOverflowedBits);

    LLVMPositionBuilderAtEnd(g->builder, ok_block);
    return result;
}

static LLVMValueRef gen_overflow_shr_op(CodeGen *g, ZigType *type_entry,
        LLVMValueRef val1, LLVMValueRef val2)
{
    assert(type_entry->id == ZigTypeIdInt);

    LLVMValueRef result;
    if (type_entry->data.integral.is_signed) {
        result = LLVMBuildAShr(g->builder, val1, val2, "");
    } else {
        result = LLVMBuildLShr(g->builder, val1, val2, "");
    }
    LLVMValueRef orig_val = LLVMBuildShl(g->builder, result, val2, "");
    LLVMValueRef ok_bit = LLVMBuildICmp(g->builder, LLVMIntEQ, val1, orig_val, "");

    LLVMBasicBlockRef ok_block = LLVMAppendBasicBlock(g->cur_fn_val, "OverflowOk");
    LLVMBasicBlockRef fail_block = LLVMAppendBasicBlock(g->cur_fn_val, "OverflowFail");
    LLVMBuildCondBr(g->builder, ok_bit, ok_block, fail_block);

    LLVMPositionBuilderAtEnd(g->builder, fail_block);
    gen_safety_crash(g, PanicMsgIdShrOverflowedBits);

    LLVMPositionBuilderAtEnd(g->builder, ok_block);
    return result;
}

static LLVMValueRef gen_float_op(CodeGen *g, LLVMValueRef val, ZigType *type_entry, BuiltinFnId op) {
    if ((op == BuiltinFnIdCeil ||
         op == BuiltinFnIdFloor) &&
        type_entry->id == ZigTypeIdInt)
        return val;
    assert(type_entry->id == ZigTypeIdFloat);

    LLVMValueRef floor_fn = get_float_fn(g, type_entry, ZigLLVMFnIdFloatOp, op);
    return LLVMBuildCall(g->builder, floor_fn, &val, 1, "");
}

enum DivKind {
    DivKindFloat,
    DivKindTrunc,
    DivKindFloor,
    DivKindExact,
};

static LLVMValueRef bigint_to_llvm_const(LLVMTypeRef type_ref, BigInt *bigint) {
    if (bigint->digit_count == 0) {
        return LLVMConstNull(type_ref);
    }
    LLVMValueRef unsigned_val;
    if (bigint->digit_count == 1) {
        unsigned_val = LLVMConstInt(type_ref, bigint_ptr(bigint)[0], false);
    } else {
        unsigned_val = LLVMConstIntOfArbitraryPrecision(type_ref, bigint->digit_count, bigint_ptr(bigint));
    }
    if (bigint->is_negative) {
        return LLVMConstNeg(unsigned_val);
    } else {
        return unsigned_val;
    }
}

static LLVMValueRef gen_div(CodeGen *g, bool want_runtime_safety, bool want_fast_math,
        LLVMValueRef val1, LLVMValueRef val2,
        ZigType *type_entry, DivKind div_kind)
{
    ZigLLVMSetFastMath(g->builder, want_fast_math);

    LLVMValueRef zero = LLVMConstNull(get_llvm_type(g, type_entry));
    if (want_runtime_safety && (want_fast_math || type_entry->id != ZigTypeIdFloat)) {
        LLVMValueRef is_zero_bit;
        if (type_entry->id == ZigTypeIdInt) {
            is_zero_bit = LLVMBuildICmp(g->builder, LLVMIntEQ, val2, zero, "");
        } else if (type_entry->id == ZigTypeIdFloat) {
            is_zero_bit = LLVMBuildFCmp(g->builder, LLVMRealOEQ, val2, zero, "");
        } else {
            zig_unreachable();
        }
        LLVMBasicBlockRef div_zero_fail_block = LLVMAppendBasicBlock(g->cur_fn_val, "DivZeroFail");
        LLVMBasicBlockRef div_zero_ok_block = LLVMAppendBasicBlock(g->cur_fn_val, "DivZeroOk");
        LLVMBuildCondBr(g->builder, is_zero_bit, div_zero_fail_block, div_zero_ok_block);

        LLVMPositionBuilderAtEnd(g->builder, div_zero_fail_block);
        gen_safety_crash(g, PanicMsgIdDivisionByZero);

        LLVMPositionBuilderAtEnd(g->builder, div_zero_ok_block);

        if (type_entry->id == ZigTypeIdInt && type_entry->data.integral.is_signed) {
            LLVMValueRef neg_1_value = LLVMConstInt(get_llvm_type(g, type_entry), -1, true);
            BigInt int_min_bi = {0};
            eval_min_max_value_int(g, type_entry, &int_min_bi, false);
            LLVMValueRef int_min_value = bigint_to_llvm_const(get_llvm_type(g, type_entry), &int_min_bi);
            LLVMBasicBlockRef overflow_fail_block = LLVMAppendBasicBlock(g->cur_fn_val, "DivOverflowFail");
            LLVMBasicBlockRef overflow_ok_block = LLVMAppendBasicBlock(g->cur_fn_val, "DivOverflowOk");
            LLVMValueRef num_is_int_min = LLVMBuildICmp(g->builder, LLVMIntEQ, val1, int_min_value, "");
            LLVMValueRef den_is_neg_1 = LLVMBuildICmp(g->builder, LLVMIntEQ, val2, neg_1_value, "");
            LLVMValueRef overflow_fail_bit = LLVMBuildAnd(g->builder, num_is_int_min, den_is_neg_1, "");
            LLVMBuildCondBr(g->builder, overflow_fail_bit, overflow_fail_block, overflow_ok_block);

            LLVMPositionBuilderAtEnd(g->builder, overflow_fail_block);
            gen_safety_crash(g, PanicMsgIdIntegerOverflow);

            LLVMPositionBuilderAtEnd(g->builder, overflow_ok_block);
        }
    }

    if (type_entry->id == ZigTypeIdFloat) {
        LLVMValueRef result = LLVMBuildFDiv(g->builder, val1, val2, "");
        switch (div_kind) {
            case DivKindFloat:
                return result;
            case DivKindExact:
                if (want_runtime_safety) {
                    LLVMValueRef floored = gen_float_op(g, result, type_entry, BuiltinFnIdFloor);
                    LLVMBasicBlockRef ok_block = LLVMAppendBasicBlock(g->cur_fn_val, "DivExactOk");
                    LLVMBasicBlockRef fail_block = LLVMAppendBasicBlock(g->cur_fn_val, "DivExactFail");
                    LLVMValueRef ok_bit = LLVMBuildFCmp(g->builder, LLVMRealOEQ, floored, result, "");

                    LLVMBuildCondBr(g->builder, ok_bit, ok_block, fail_block);

                    LLVMPositionBuilderAtEnd(g->builder, fail_block);
                    gen_safety_crash(g, PanicMsgIdExactDivisionRemainder);

                    LLVMPositionBuilderAtEnd(g->builder, ok_block);
                }
                return result;
            case DivKindTrunc:
                {
                    LLVMBasicBlockRef ltz_block = LLVMAppendBasicBlock(g->cur_fn_val, "DivTruncLTZero");
                    LLVMBasicBlockRef gez_block = LLVMAppendBasicBlock(g->cur_fn_val, "DivTruncGEZero");
                    LLVMBasicBlockRef end_block = LLVMAppendBasicBlock(g->cur_fn_val, "DivTruncEnd");
                    LLVMValueRef ltz = LLVMBuildFCmp(g->builder, LLVMRealOLT, val1, zero, "");
                    LLVMBuildCondBr(g->builder, ltz, ltz_block, gez_block);

                    LLVMPositionBuilderAtEnd(g->builder, ltz_block);
                    LLVMValueRef ceiled = gen_float_op(g, result, type_entry, BuiltinFnIdCeil);
                    LLVMBasicBlockRef ceiled_end_block = LLVMGetInsertBlock(g->builder);
                    LLVMBuildBr(g->builder, end_block);

                    LLVMPositionBuilderAtEnd(g->builder, gez_block);
                    LLVMValueRef floored = gen_float_op(g, result, type_entry, BuiltinFnIdFloor);
                    LLVMBasicBlockRef floored_end_block = LLVMGetInsertBlock(g->builder);
                    LLVMBuildBr(g->builder, end_block);

                    LLVMPositionBuilderAtEnd(g->builder, end_block);
                    LLVMValueRef phi = LLVMBuildPhi(g->builder, get_llvm_type(g, type_entry), "");
                    LLVMValueRef incoming_values[] = { ceiled, floored };
                    LLVMBasicBlockRef incoming_blocks[] = { ceiled_end_block, floored_end_block };
                    LLVMAddIncoming(phi, incoming_values, incoming_blocks, 2);
                    return phi;
                }
            case DivKindFloor:
                return gen_float_op(g, result, type_entry, BuiltinFnIdFloor);
        }
        zig_unreachable();
    }

    assert(type_entry->id == ZigTypeIdInt);

    switch (div_kind) {
        case DivKindFloat:
            zig_unreachable();
        case DivKindTrunc:
            if (type_entry->data.integral.is_signed) {
                return LLVMBuildSDiv(g->builder, val1, val2, "");
            } else {
                return LLVMBuildUDiv(g->builder, val1, val2, "");
            }
        case DivKindExact:
            if (want_runtime_safety) {
                LLVMValueRef remainder_val;
                if (type_entry->data.integral.is_signed) {
                    remainder_val = LLVMBuildSRem(g->builder, val1, val2, "");
                } else {
                    remainder_val = LLVMBuildURem(g->builder, val1, val2, "");
                }
                LLVMValueRef ok_bit = LLVMBuildICmp(g->builder, LLVMIntEQ, remainder_val, zero, "");

                LLVMBasicBlockRef ok_block = LLVMAppendBasicBlock(g->cur_fn_val, "DivExactOk");
                LLVMBasicBlockRef fail_block = LLVMAppendBasicBlock(g->cur_fn_val, "DivExactFail");
                LLVMBuildCondBr(g->builder, ok_bit, ok_block, fail_block);

                LLVMPositionBuilderAtEnd(g->builder, fail_block);
                gen_safety_crash(g, PanicMsgIdExactDivisionRemainder);

                LLVMPositionBuilderAtEnd(g->builder, ok_block);
            }
            if (type_entry->data.integral.is_signed) {
                return LLVMBuildExactSDiv(g->builder, val1, val2, "");
            } else {
                return LLVMBuildExactUDiv(g->builder, val1, val2, "");
            }
        case DivKindFloor:
            {
                if (!type_entry->data.integral.is_signed) {
                    return LLVMBuildUDiv(g->builder, val1, val2, "");
                }
                // const d = @divTrunc(a, b);
                // const r = @rem(a, b);
                // return if (r == 0) d else d - ((a < 0) ^ (b < 0));

                LLVMValueRef div_trunc = LLVMBuildSDiv(g->builder, val1, val2, "");
                LLVMValueRef rem = LLVMBuildSRem(g->builder, val1, val2, "");
                LLVMValueRef rem_eq_0 = LLVMBuildICmp(g->builder, LLVMIntEQ, rem, zero, "");
                LLVMValueRef a_lt_0 = LLVMBuildICmp(g->builder, LLVMIntSLT, val1, zero, "");
                LLVMValueRef b_lt_0 = LLVMBuildICmp(g->builder, LLVMIntSLT, val2, zero, "");
                LLVMValueRef a_b_xor = LLVMBuildXor(g->builder, a_lt_0, b_lt_0, "");
                LLVMValueRef a_b_xor_ext = LLVMBuildZExt(g->builder, a_b_xor, LLVMTypeOf(div_trunc), "");
                LLVMValueRef d_sub_xor = LLVMBuildSub(g->builder, div_trunc, a_b_xor_ext, "");
                return LLVMBuildSelect(g->builder, rem_eq_0, div_trunc, d_sub_xor, "");
            }
    }
    zig_unreachable();
}

enum RemKind {
    RemKindRem,
    RemKindMod,
};

static LLVMValueRef gen_rem(CodeGen *g, bool want_runtime_safety, bool want_fast_math,
        LLVMValueRef val1, LLVMValueRef val2,
        ZigType *type_entry, RemKind rem_kind)
{
    ZigLLVMSetFastMath(g->builder, want_fast_math);

    LLVMValueRef zero = LLVMConstNull(get_llvm_type(g, type_entry));
    if (want_runtime_safety) {
        LLVMValueRef is_zero_bit;
        if (type_entry->id == ZigTypeIdInt) {
            LLVMIntPredicate pred = type_entry->data.integral.is_signed ? LLVMIntSLE : LLVMIntEQ;
            is_zero_bit = LLVMBuildICmp(g->builder, pred, val2, zero, "");
        } else if (type_entry->id == ZigTypeIdFloat) {
            is_zero_bit = LLVMBuildFCmp(g->builder, LLVMRealOEQ, val2, zero, "");
        } else {
            zig_unreachable();
        }
        LLVMBasicBlockRef rem_zero_ok_block = LLVMAppendBasicBlock(g->cur_fn_val, "RemZeroOk");
        LLVMBasicBlockRef rem_zero_fail_block = LLVMAppendBasicBlock(g->cur_fn_val, "RemZeroFail");
        LLVMBuildCondBr(g->builder, is_zero_bit, rem_zero_fail_block, rem_zero_ok_block);

        LLVMPositionBuilderAtEnd(g->builder, rem_zero_fail_block);
        gen_safety_crash(g, PanicMsgIdRemainderDivisionByZero);

        LLVMPositionBuilderAtEnd(g->builder, rem_zero_ok_block);
    }

    if (type_entry->id == ZigTypeIdFloat) {
        if (rem_kind == RemKindRem) {
            return LLVMBuildFRem(g->builder, val1, val2, "");
        } else {
            LLVMValueRef a = LLVMBuildFRem(g->builder, val1, val2, "");
            LLVMValueRef b = LLVMBuildFAdd(g->builder, a, val2, "");
            LLVMValueRef c = LLVMBuildFRem(g->builder, b, val2, "");
            LLVMValueRef ltz = LLVMBuildFCmp(g->builder, LLVMRealOLT, val1, zero, "");
            return LLVMBuildSelect(g->builder, ltz, c, a, "");
        }
    } else {
        assert(type_entry->id == ZigTypeIdInt);
        if (type_entry->data.integral.is_signed) {
            if (rem_kind == RemKindRem) {
                return LLVMBuildSRem(g->builder, val1, val2, "");
            } else {
                LLVMValueRef a = LLVMBuildSRem(g->builder, val1, val2, "");
                LLVMValueRef b = LLVMBuildNSWAdd(g->builder, a, val2, "");
                LLVMValueRef c = LLVMBuildSRem(g->builder, b, val2, "");
                LLVMValueRef ltz = LLVMBuildICmp(g->builder, LLVMIntSLT, val1, zero, "");
                return LLVMBuildSelect(g->builder, ltz, c, a, "");
            }
        } else {
            return LLVMBuildURem(g->builder, val1, val2, "");
        }
    }

}

static LLVMValueRef ir_render_bin_op(CodeGen *g, IrExecutable *executable,
        IrInstructionBinOp *bin_op_instruction)
{
    IrBinOp op_id = bin_op_instruction->op_id;
    IrInstruction *op1 = bin_op_instruction->op1;
    IrInstruction *op2 = bin_op_instruction->op2;

    assert(op1->value.type == op2->value.type || op_id == IrBinOpBitShiftLeftLossy ||
        op_id == IrBinOpBitShiftLeftExact || op_id == IrBinOpBitShiftRightLossy ||
        op_id == IrBinOpBitShiftRightExact ||
        (op1->value.type->id == ZigTypeIdErrorSet && op2->value.type->id == ZigTypeIdErrorSet) ||
        (op1->value.type->id == ZigTypeIdPointer &&
            (op_id == IrBinOpAdd || op_id == IrBinOpSub) &&
            op1->value.type->data.pointer.ptr_len != PtrLenSingle)
    );
    ZigType *operand_type = op1->value.type;
    ZigType *scalar_type = (operand_type->id == ZigTypeIdVector) ? operand_type->data.vector.elem_type : operand_type;

    bool want_runtime_safety = bin_op_instruction->safety_check_on &&
        ir_want_runtime_safety(g, &bin_op_instruction->base);

    LLVMValueRef op1_value = ir_llvm_value(g, op1);
    LLVMValueRef op2_value = ir_llvm_value(g, op2);


    switch (op_id) {
        case IrBinOpInvalid:
        case IrBinOpArrayCat:
        case IrBinOpArrayMult:
        case IrBinOpRemUnspecified:
        case IrBinOpMergeErrorSets:
            zig_unreachable();
        case IrBinOpBoolOr:
            return LLVMBuildOr(g->builder, op1_value, op2_value, "");
        case IrBinOpBoolAnd:
            return LLVMBuildAnd(g->builder, op1_value, op2_value, "");
        case IrBinOpCmpEq:
        case IrBinOpCmpNotEq:
        case IrBinOpCmpLessThan:
        case IrBinOpCmpGreaterThan:
        case IrBinOpCmpLessOrEq:
        case IrBinOpCmpGreaterOrEq:
            if (scalar_type->id == ZigTypeIdFloat) {
                ZigLLVMSetFastMath(g->builder, ir_want_fast_math(g, &bin_op_instruction->base));
                LLVMRealPredicate pred = cmp_op_to_real_predicate(op_id);
                return LLVMBuildFCmp(g->builder, pred, op1_value, op2_value, "");
            } else if (scalar_type->id == ZigTypeIdInt) {
                LLVMIntPredicate pred = cmp_op_to_int_predicate(op_id, scalar_type->data.integral.is_signed);
                return LLVMBuildICmp(g->builder, pred, op1_value, op2_value, "");
            } else if (scalar_type->id == ZigTypeIdEnum ||
                    scalar_type->id == ZigTypeIdErrorSet ||
                    scalar_type->id == ZigTypeIdBool ||
                    get_codegen_ptr_type(scalar_type) != nullptr)
            {
                LLVMIntPredicate pred = cmp_op_to_int_predicate(op_id, false);
                return LLVMBuildICmp(g->builder, pred, op1_value, op2_value, "");
            } else {
                zig_unreachable();
            }
        case IrBinOpMult:
        case IrBinOpMultWrap:
        case IrBinOpAdd:
        case IrBinOpAddWrap:
        case IrBinOpSub:
        case IrBinOpSubWrap: {
            bool is_wrapping = (op_id == IrBinOpSubWrap || op_id == IrBinOpAddWrap || op_id == IrBinOpMultWrap);
            AddSubMul add_sub_mul =
                op_id == IrBinOpAdd || op_id == IrBinOpAddWrap ? AddSubMulAdd :
                op_id == IrBinOpSub || op_id == IrBinOpSubWrap ? AddSubMulSub :
                AddSubMulMul;

            if (scalar_type->id == ZigTypeIdPointer) {
                assert(scalar_type->data.pointer.ptr_len != PtrLenSingle);
                LLVMValueRef subscript_value;
                if (operand_type->id == ZigTypeIdVector)
                    zig_panic("TODO: Implement vector operations on pointers.");

                switch (add_sub_mul) {
                    case AddSubMulAdd:
                        subscript_value = op2_value;
                        break;
                    case AddSubMulSub:
                        subscript_value = LLVMBuildNeg(g->builder, op2_value, "");
                        break;
                    case AddSubMulMul:
                        zig_unreachable();
                }

                // TODO runtime safety
                return LLVMBuildInBoundsGEP(g->builder, op1_value, &subscript_value, 1, "");
            } else if (scalar_type->id == ZigTypeIdFloat) {
                ZigLLVMSetFastMath(g->builder, ir_want_fast_math(g, &bin_op_instruction->base));
                return float_op[add_sub_mul](g->builder, op1_value, op2_value, "");
            } else if (scalar_type->id == ZigTypeIdInt) {
                if (is_wrapping) {
                    return wrap_op[add_sub_mul](g->builder, op1_value, op2_value, "");
                } else if (want_runtime_safety) {
                    return gen_overflow_op(g, operand_type, add_sub_mul, op1_value, op2_value);
                } else if (scalar_type->data.integral.is_signed) {
                    return signed_op[add_sub_mul](g->builder, op1_value, op2_value, "");
                } else {
                    return unsigned_op[add_sub_mul](g->builder, op1_value, op2_value, "");
                }
            } else {
                zig_unreachable();
            }
        }
        case IrBinOpBinOr:
            return LLVMBuildOr(g->builder, op1_value, op2_value, "");
        case IrBinOpBinXor:
            return LLVMBuildXor(g->builder, op1_value, op2_value, "");
        case IrBinOpBinAnd:
            return LLVMBuildAnd(g->builder, op1_value, op2_value, "");
        case IrBinOpBitShiftLeftLossy:
        case IrBinOpBitShiftLeftExact:
            {
                assert(scalar_type->id == ZigTypeIdInt);
                LLVMValueRef op2_casted = gen_widen_or_shorten(g, false, op2->value.type, scalar_type, op2_value);
                bool is_sloppy = (op_id == IrBinOpBitShiftLeftLossy);
                if (is_sloppy) {
                    return LLVMBuildShl(g->builder, op1_value, op2_casted, "");
                } else if (want_runtime_safety) {
                    return gen_overflow_shl_op(g, scalar_type, op1_value, op2_casted);
                } else if (scalar_type->data.integral.is_signed) {
                    return ZigLLVMBuildNSWShl(g->builder, op1_value, op2_casted, "");
                } else {
                    return ZigLLVMBuildNUWShl(g->builder, op1_value, op2_casted, "");
                }
            }
        case IrBinOpBitShiftRightLossy:
        case IrBinOpBitShiftRightExact:
            {
                assert(scalar_type->id == ZigTypeIdInt);
                LLVMValueRef op2_casted = gen_widen_or_shorten(g, false, op2->value.type, scalar_type, op2_value);
                bool is_sloppy = (op_id == IrBinOpBitShiftRightLossy);
                if (is_sloppy) {
                    if (scalar_type->data.integral.is_signed) {
                        return LLVMBuildAShr(g->builder, op1_value, op2_casted, "");
                    } else {
                        return LLVMBuildLShr(g->builder, op1_value, op2_casted, "");
                    }
                } else if (want_runtime_safety) {
                    return gen_overflow_shr_op(g, scalar_type, op1_value, op2_casted);
                } else if (scalar_type->data.integral.is_signed) {
                    return ZigLLVMBuildAShrExact(g->builder, op1_value, op2_casted, "");
                } else {
                    return ZigLLVMBuildLShrExact(g->builder, op1_value, op2_casted, "");
                }
            }
        case IrBinOpDivUnspecified:
            return gen_div(g, want_runtime_safety, ir_want_fast_math(g, &bin_op_instruction->base),
                    op1_value, op2_value, scalar_type, DivKindFloat);
        case IrBinOpDivExact:
            return gen_div(g, want_runtime_safety, ir_want_fast_math(g, &bin_op_instruction->base),
                    op1_value, op2_value, scalar_type, DivKindExact);
        case IrBinOpDivTrunc:
            return gen_div(g, want_runtime_safety, ir_want_fast_math(g, &bin_op_instruction->base),
                    op1_value, op2_value, scalar_type, DivKindTrunc);
        case IrBinOpDivFloor:
            return gen_div(g, want_runtime_safety, ir_want_fast_math(g, &bin_op_instruction->base),
                    op1_value, op2_value, scalar_type, DivKindFloor);
        case IrBinOpRemRem:
            return gen_rem(g, want_runtime_safety, ir_want_fast_math(g, &bin_op_instruction->base),
                    op1_value, op2_value, scalar_type, RemKindRem);
        case IrBinOpRemMod:
            return gen_rem(g, want_runtime_safety, ir_want_fast_math(g, &bin_op_instruction->base),
                    op1_value, op2_value, scalar_type, RemKindMod);
    }
    zig_unreachable();
}

static void add_error_range_check(CodeGen *g, ZigType *err_set_type, ZigType *int_type, LLVMValueRef target_val) {
    assert(err_set_type->id == ZigTypeIdErrorSet);

    if (type_is_global_error_set(err_set_type)) {
        LLVMValueRef zero = LLVMConstNull(get_llvm_type(g, int_type));
        LLVMValueRef neq_zero_bit = LLVMBuildICmp(g->builder, LLVMIntNE, target_val, zero, "");
        LLVMValueRef ok_bit;

        BigInt biggest_possible_err_val = {0};
        eval_min_max_value_int(g, int_type, &biggest_possible_err_val, true);

        if (bigint_fits_in_bits(&biggest_possible_err_val, 64, false) &&
            bigint_as_unsigned(&biggest_possible_err_val) < g->errors_by_index.length)
        {
            ok_bit = neq_zero_bit;
        } else {
            LLVMValueRef error_value_count = LLVMConstInt(get_llvm_type(g, int_type), g->errors_by_index.length, false);
            LLVMValueRef in_bounds_bit = LLVMBuildICmp(g->builder, LLVMIntULT, target_val, error_value_count, "");
            ok_bit = LLVMBuildAnd(g->builder, neq_zero_bit, in_bounds_bit, "");
        }

        LLVMBasicBlockRef ok_block = LLVMAppendBasicBlock(g->cur_fn_val, "IntToErrOk");
        LLVMBasicBlockRef fail_block = LLVMAppendBasicBlock(g->cur_fn_val, "IntToErrFail");

        LLVMBuildCondBr(g->builder, ok_bit, ok_block, fail_block);

        LLVMPositionBuilderAtEnd(g->builder, fail_block);
        gen_safety_crash(g, PanicMsgIdInvalidErrorCode);

        LLVMPositionBuilderAtEnd(g->builder, ok_block);
    } else {
        LLVMBasicBlockRef ok_block = LLVMAppendBasicBlock(g->cur_fn_val, "IntToErrOk");
        LLVMBasicBlockRef fail_block = LLVMAppendBasicBlock(g->cur_fn_val, "IntToErrFail");

        uint32_t err_count = err_set_type->data.error_set.err_count;
        LLVMValueRef switch_instr = LLVMBuildSwitch(g->builder, target_val, fail_block, err_count);
        for (uint32_t i = 0; i < err_count; i += 1) {
            LLVMValueRef case_value = LLVMConstInt(get_llvm_type(g, g->err_tag_type),
                    err_set_type->data.error_set.errors[i]->value, false);
            LLVMAddCase(switch_instr, case_value, ok_block);
        }

        LLVMPositionBuilderAtEnd(g->builder, fail_block);
        gen_safety_crash(g, PanicMsgIdInvalidErrorCode);

        LLVMPositionBuilderAtEnd(g->builder, ok_block);
    }
}

static LLVMValueRef ir_render_resize_slice(CodeGen *g, IrExecutable *executable,
        IrInstructionResizeSlice *instruction)
{
    ZigType *actual_type = instruction->operand->value.type;
    ZigType *wanted_type = instruction->base.value.type;
    LLVMValueRef expr_val = ir_llvm_value(g, instruction->operand);
    assert(expr_val);

    LLVMValueRef result_loc = ir_llvm_value(g, instruction->result_loc);
    assert(wanted_type->id == ZigTypeIdStruct);
    assert(wanted_type->data.structure.is_slice);
    assert(actual_type->id == ZigTypeIdStruct);
    assert(actual_type->data.structure.is_slice);

    ZigType *actual_pointer_type = actual_type->data.structure.fields[0].type_entry;
    ZigType *actual_child_type = actual_pointer_type->data.pointer.child_type;
    ZigType *wanted_pointer_type = wanted_type->data.structure.fields[0].type_entry;
    ZigType *wanted_child_type = wanted_pointer_type->data.pointer.child_type;


    size_t actual_ptr_index = actual_type->data.structure.fields[slice_ptr_index].gen_index;
    size_t actual_len_index = actual_type->data.structure.fields[slice_len_index].gen_index;
    size_t wanted_ptr_index = wanted_type->data.structure.fields[slice_ptr_index].gen_index;
    size_t wanted_len_index = wanted_type->data.structure.fields[slice_len_index].gen_index;

    LLVMValueRef src_ptr_ptr = LLVMBuildStructGEP(g->builder, expr_val, (unsigned)actual_ptr_index, "");
    LLVMValueRef src_ptr = gen_load_untyped(g, src_ptr_ptr, 0, false, "");
    LLVMValueRef src_ptr_casted = LLVMBuildBitCast(g->builder, src_ptr,
            get_llvm_type(g, wanted_type->data.structure.fields[0].type_entry), "");
    LLVMValueRef dest_ptr_ptr = LLVMBuildStructGEP(g->builder, result_loc,
            (unsigned)wanted_ptr_index, "");
    gen_store_untyped(g, src_ptr_casted, dest_ptr_ptr, 0, false);

    LLVMValueRef src_len_ptr = LLVMBuildStructGEP(g->builder, expr_val, (unsigned)actual_len_index, "");
    LLVMValueRef src_len = gen_load_untyped(g, src_len_ptr, 0, false, "");
    uint64_t src_size = type_size(g, actual_child_type);
    uint64_t dest_size = type_size(g, wanted_child_type);

    LLVMValueRef new_len;
    if (dest_size == 1) {
        LLVMValueRef src_size_val = LLVMConstInt(g->builtin_types.entry_usize->llvm_type, src_size, false);
        new_len = LLVMBuildMul(g->builder, src_len, src_size_val, "");
    } else if (src_size == 1) {
        LLVMValueRef dest_size_val = LLVMConstInt(g->builtin_types.entry_usize->llvm_type, dest_size, false);
        if (ir_want_runtime_safety(g, &instruction->base)) {
            LLVMValueRef remainder_val = LLVMBuildURem(g->builder, src_len, dest_size_val, "");
            LLVMValueRef zero = LLVMConstNull(g->builtin_types.entry_usize->llvm_type);
            LLVMValueRef ok_bit = LLVMBuildICmp(g->builder, LLVMIntEQ, remainder_val, zero, "");
            LLVMBasicBlockRef ok_block = LLVMAppendBasicBlock(g->cur_fn_val, "SliceWidenOk");
            LLVMBasicBlockRef fail_block = LLVMAppendBasicBlock(g->cur_fn_val, "SliceWidenFail");
            LLVMBuildCondBr(g->builder, ok_bit, ok_block, fail_block);

            LLVMPositionBuilderAtEnd(g->builder, fail_block);
            gen_safety_crash(g, PanicMsgIdSliceWidenRemainder);

            LLVMPositionBuilderAtEnd(g->builder, ok_block);
        }
        new_len = LLVMBuildExactUDiv(g->builder, src_len, dest_size_val, "");
    } else {
        zig_unreachable();
    }

    LLVMValueRef dest_len_ptr = LLVMBuildStructGEP(g->builder, result_loc, (unsigned)wanted_len_index, "");
    gen_store_untyped(g, new_len, dest_len_ptr, 0, false);

    return result_loc;
}

static LLVMValueRef ir_render_cast(CodeGen *g, IrExecutable *executable,
        IrInstructionCast *cast_instruction)
{
    ZigType *actual_type = cast_instruction->value->value.type;
    ZigType *wanted_type = cast_instruction->base.value.type;
    LLVMValueRef expr_val = ir_llvm_value(g, cast_instruction->value);
    assert(expr_val);

    switch (cast_instruction->cast_op) {
        case CastOpNoCast:
        case CastOpNumLitToConcrete:
            zig_unreachable();
        case CastOpNoop:
            return expr_val;
        case CastOpIntToFloat:
            assert(actual_type->id == ZigTypeIdInt);
            if (actual_type->data.integral.is_signed) {
                return LLVMBuildSIToFP(g->builder, expr_val, get_llvm_type(g, wanted_type), "");
            } else {
                return LLVMBuildUIToFP(g->builder, expr_val, get_llvm_type(g, wanted_type), "");
            }
        case CastOpFloatToInt: {
            assert(wanted_type->id == ZigTypeIdInt);
            ZigLLVMSetFastMath(g->builder, ir_want_fast_math(g, &cast_instruction->base));

            bool want_safety = ir_want_runtime_safety(g, &cast_instruction->base);

            LLVMValueRef result;
            if (wanted_type->data.integral.is_signed) {
                result = LLVMBuildFPToSI(g->builder, expr_val, get_llvm_type(g, wanted_type), "");
            } else {
                result = LLVMBuildFPToUI(g->builder, expr_val, get_llvm_type(g, wanted_type), "");
            }

            if (want_safety) {
                LLVMValueRef back_to_float;
                if (wanted_type->data.integral.is_signed) {
                    back_to_float = LLVMBuildSIToFP(g->builder, result, LLVMTypeOf(expr_val), "");
                } else {
                    back_to_float = LLVMBuildUIToFP(g->builder, result, LLVMTypeOf(expr_val), "");
                }
                LLVMValueRef difference = LLVMBuildFSub(g->builder, expr_val, back_to_float, "");
                LLVMValueRef one_pos = LLVMConstReal(LLVMTypeOf(expr_val), 1.0f);
                LLVMValueRef one_neg = LLVMConstReal(LLVMTypeOf(expr_val), -1.0f);
                LLVMValueRef ok_bit_pos = LLVMBuildFCmp(g->builder, LLVMRealOLT, difference, one_pos, "");
                LLVMValueRef ok_bit_neg = LLVMBuildFCmp(g->builder, LLVMRealOGT, difference, one_neg, "");
                LLVMValueRef ok_bit = LLVMBuildAnd(g->builder, ok_bit_pos, ok_bit_neg, "");
                LLVMBasicBlockRef ok_block = LLVMAppendBasicBlock(g->cur_fn_val, "FloatCheckOk");
                LLVMBasicBlockRef bad_block = LLVMAppendBasicBlock(g->cur_fn_val, "FloatCheckFail");
                LLVMBuildCondBr(g->builder, ok_bit, ok_block, bad_block);
                LLVMPositionBuilderAtEnd(g->builder, bad_block);
                gen_safety_crash(g, PanicMsgIdFloatToInt);
                LLVMPositionBuilderAtEnd(g->builder, ok_block);
            }
            return result;
        }
        case CastOpBoolToInt:
            assert(wanted_type->id == ZigTypeIdInt);
            assert(actual_type->id == ZigTypeIdBool);
            return LLVMBuildZExt(g->builder, expr_val, get_llvm_type(g, wanted_type), "");
        case CastOpErrSet:
            if (ir_want_runtime_safety(g, &cast_instruction->base)) {
                add_error_range_check(g, wanted_type, g->err_tag_type, expr_val);
            }
            return expr_val;
        case CastOpBitCast:
            return LLVMBuildBitCast(g->builder, expr_val, get_llvm_type(g, wanted_type), "");
    }
    zig_unreachable();
}

static LLVMValueRef ir_render_ptr_of_array_to_slice(CodeGen *g, IrExecutable *executable,
        IrInstructionPtrOfArrayToSlice *instruction)
{
    ZigType *actual_type = instruction->operand->value.type;
    LLVMValueRef expr_val = ir_llvm_value(g, instruction->operand);
    assert(expr_val);

    LLVMValueRef result_loc = ir_llvm_value(g, instruction->result_loc);

    assert(actual_type->id == ZigTypeIdPointer);
    ZigType *array_type = actual_type->data.pointer.child_type;
    assert(array_type->id == ZigTypeIdArray);

    LLVMValueRef ptr_field_ptr = LLVMBuildStructGEP(g->builder, result_loc, slice_ptr_index, "");
    LLVMValueRef indices[] = {
        LLVMConstNull(g->builtin_types.entry_usize->llvm_type),
        LLVMConstInt(g->builtin_types.entry_usize->llvm_type, 0, false),
    };
    LLVMValueRef slice_start_ptr = LLVMBuildInBoundsGEP(g->builder, expr_val, indices, 2, "");
    gen_store_untyped(g, slice_start_ptr, ptr_field_ptr, 0, false);

    LLVMValueRef len_field_ptr = LLVMBuildStructGEP(g->builder, result_loc, slice_len_index, "");
    LLVMValueRef len_value = LLVMConstInt(g->builtin_types.entry_usize->llvm_type,
            array_type->data.array.len, false);
    gen_store_untyped(g, len_value, len_field_ptr, 0, false);

    return result_loc;
}

static LLVMValueRef ir_render_ptr_cast(CodeGen *g, IrExecutable *executable,
        IrInstructionPtrCastGen *instruction)
{
    ZigType *wanted_type = instruction->base.value.type;
    if (!type_has_bits(wanted_type)) {
        return nullptr;
    }
    LLVMValueRef ptr = ir_llvm_value(g, instruction->ptr);
    LLVMValueRef result_ptr = LLVMBuildBitCast(g->builder, ptr, get_llvm_type(g, wanted_type), "");
    bool want_safety_check = instruction->safety_check_on && ir_want_runtime_safety(g, &instruction->base);
    if (!want_safety_check || ptr_allows_addr_zero(wanted_type))
        return result_ptr;

    LLVMValueRef zero = LLVMConstNull(LLVMTypeOf(result_ptr));
    LLVMValueRef ok_bit = LLVMBuildICmp(g->builder, LLVMIntNE, result_ptr, zero, "");
    LLVMBasicBlockRef fail_block = LLVMAppendBasicBlock(g->cur_fn_val, "PtrCastFail");
    LLVMBasicBlockRef ok_block = LLVMAppendBasicBlock(g->cur_fn_val, "PtrCastOk");
    LLVMBuildCondBr(g->builder, ok_bit, ok_block, fail_block);

    LLVMPositionBuilderAtEnd(g->builder, fail_block);
    gen_safety_crash(g, PanicMsgIdPtrCastNull);

    LLVMPositionBuilderAtEnd(g->builder, ok_block);
    return result_ptr;
}

static LLVMValueRef ir_render_bit_cast(CodeGen *g, IrExecutable *executable,
        IrInstructionBitCastGen *instruction)
{
    ZigType *wanted_type = instruction->base.value.type;
    ZigType *actual_type = instruction->operand->value.type;
    LLVMValueRef value = ir_llvm_value(g, instruction->operand);

    bool wanted_is_ptr = handle_is_ptr(wanted_type);
    bool actual_is_ptr = handle_is_ptr(actual_type);
    if (wanted_is_ptr == actual_is_ptr) {
        // We either bitcast the value directly or bitcast the pointer which does a pointer cast
        LLVMTypeRef wanted_type_ref = wanted_is_ptr ?
            LLVMPointerType(get_llvm_type(g, wanted_type), 0) : get_llvm_type(g, wanted_type);
        return LLVMBuildBitCast(g->builder, value, wanted_type_ref, "");
    } else if (actual_is_ptr) {
        LLVMTypeRef wanted_ptr_type_ref = LLVMPointerType(get_llvm_type(g, wanted_type), 0);
        LLVMValueRef bitcasted_ptr = LLVMBuildBitCast(g->builder, value, wanted_ptr_type_ref, "");
        uint32_t alignment = get_abi_alignment(g, actual_type);
        return gen_load_untyped(g, bitcasted_ptr, alignment, false, "");
    } else {
        zig_unreachable();
    }
}

static LLVMValueRef ir_render_widen_or_shorten(CodeGen *g, IrExecutable *executable,
        IrInstructionWidenOrShorten *instruction)
{
    ZigType *actual_type = instruction->target->value.type;
    // TODO instead of this logic, use the Noop instruction to change the type from
    // enum_tag to the underlying int type
    ZigType *int_type;
    if (actual_type->id == ZigTypeIdEnum) {
        int_type = actual_type->data.enumeration.tag_int_type;
    } else {
        int_type = actual_type;
    }
    LLVMValueRef target_val = ir_llvm_value(g, instruction->target);
    return gen_widen_or_shorten(g, ir_want_runtime_safety(g, &instruction->base), int_type,
            instruction->base.value.type, target_val);
}

static LLVMValueRef ir_render_int_to_ptr(CodeGen *g, IrExecutable *executable, IrInstructionIntToPtr *instruction) {
    ZigType *wanted_type = instruction->base.value.type;
    LLVMValueRef target_val = ir_llvm_value(g, instruction->target);
    if (!ptr_allows_addr_zero(wanted_type) && ir_want_runtime_safety(g, &instruction->base)) {
        LLVMValueRef zero = LLVMConstNull(LLVMTypeOf(target_val));
        LLVMValueRef is_zero_bit = LLVMBuildICmp(g->builder, LLVMIntEQ, target_val, zero, "");
        LLVMBasicBlockRef bad_block = LLVMAppendBasicBlock(g->cur_fn_val, "PtrToIntBad");
        LLVMBasicBlockRef ok_block = LLVMAppendBasicBlock(g->cur_fn_val, "PtrToIntOk");
        LLVMBuildCondBr(g->builder, is_zero_bit, bad_block, ok_block);

        LLVMPositionBuilderAtEnd(g->builder, bad_block);
        gen_safety_crash(g, PanicMsgIdPtrCastNull);

        LLVMPositionBuilderAtEnd(g->builder, ok_block);
    }
    return LLVMBuildIntToPtr(g->builder, target_val, get_llvm_type(g, wanted_type), "");
}

static LLVMValueRef ir_render_ptr_to_int(CodeGen *g, IrExecutable *executable, IrInstructionPtrToInt *instruction) {
    ZigType *wanted_type = instruction->base.value.type;
    LLVMValueRef target_val = ir_llvm_value(g, instruction->target);
    return LLVMBuildPtrToInt(g->builder, target_val, get_llvm_type(g, wanted_type), "");
}

static LLVMValueRef ir_render_int_to_enum(CodeGen *g, IrExecutable *executable, IrInstructionIntToEnum *instruction) {
    ZigType *wanted_type = instruction->base.value.type;
    assert(wanted_type->id == ZigTypeIdEnum);
    ZigType *tag_int_type = wanted_type->data.enumeration.tag_int_type;

    LLVMValueRef target_val = ir_llvm_value(g, instruction->target);
    LLVMValueRef tag_int_value = gen_widen_or_shorten(g, ir_want_runtime_safety(g, &instruction->base),
            instruction->target->value.type, tag_int_type, target_val);

    if (ir_want_runtime_safety(g, &instruction->base)) {
        LLVMBasicBlockRef bad_value_block = LLVMAppendBasicBlock(g->cur_fn_val, "BadValue");
        LLVMBasicBlockRef ok_value_block = LLVMAppendBasicBlock(g->cur_fn_val, "OkValue");
        size_t field_count = wanted_type->data.enumeration.src_field_count;
        LLVMValueRef switch_instr = LLVMBuildSwitch(g->builder, tag_int_value, bad_value_block, field_count);
        for (size_t field_i = 0; field_i < field_count; field_i += 1) {
            LLVMValueRef this_tag_int_value = bigint_to_llvm_const(get_llvm_type(g, tag_int_type),
                    &wanted_type->data.enumeration.fields[field_i].value);
            LLVMAddCase(switch_instr, this_tag_int_value, ok_value_block);
        }
        LLVMPositionBuilderAtEnd(g->builder, bad_value_block);
        gen_safety_crash(g, PanicMsgIdBadEnumValue);

        LLVMPositionBuilderAtEnd(g->builder, ok_value_block);
    }
    return tag_int_value;
}

static LLVMValueRef ir_render_int_to_err(CodeGen *g, IrExecutable *executable, IrInstructionIntToErr *instruction) {
    ZigType *wanted_type = instruction->base.value.type;
    assert(wanted_type->id == ZigTypeIdErrorSet);

    ZigType *actual_type = instruction->target->value.type;
    assert(actual_type->id == ZigTypeIdInt);
    assert(!actual_type->data.integral.is_signed);

    LLVMValueRef target_val = ir_llvm_value(g, instruction->target);

    if (ir_want_runtime_safety(g, &instruction->base)) {
        add_error_range_check(g, wanted_type, actual_type, target_val);
    }

    return gen_widen_or_shorten(g, false, actual_type, g->err_tag_type, target_val);
}

static LLVMValueRef ir_render_err_to_int(CodeGen *g, IrExecutable *executable, IrInstructionErrToInt *instruction) {
    ZigType *wanted_type = instruction->base.value.type;
    assert(wanted_type->id == ZigTypeIdInt);
    assert(!wanted_type->data.integral.is_signed);

    ZigType *actual_type = instruction->target->value.type;
    LLVMValueRef target_val = ir_llvm_value(g, instruction->target);

    if (actual_type->id == ZigTypeIdErrorSet) {
        return gen_widen_or_shorten(g, ir_want_runtime_safety(g, &instruction->base),
            g->err_tag_type, wanted_type, target_val);
    } else if (actual_type->id == ZigTypeIdErrorUnion) {
        // this should have been a compile time constant
        assert(type_has_bits(actual_type->data.error_union.err_set_type));

        if (!type_has_bits(actual_type->data.error_union.payload_type)) {
            return gen_widen_or_shorten(g, ir_want_runtime_safety(g, &instruction->base),
                g->err_tag_type, wanted_type, target_val);
        } else {
            zig_panic("TODO err to int when error union payload type not void");
        }
    } else {
        zig_unreachable();
    }
}

static LLVMValueRef ir_render_unreachable(CodeGen *g, IrExecutable *executable,
        IrInstructionUnreachable *unreachable_instruction)
{
    if (ir_want_runtime_safety(g, &unreachable_instruction->base)) {
        gen_safety_crash(g, PanicMsgIdUnreachable);
    } else {
        LLVMBuildUnreachable(g->builder);
    }
    return nullptr;
}

static LLVMValueRef ir_render_cond_br(CodeGen *g, IrExecutable *executable,
        IrInstructionCondBr *cond_br_instruction)
{
    LLVMBuildCondBr(g->builder,
            ir_llvm_value(g, cond_br_instruction->condition),
            cond_br_instruction->then_block->llvm_block,
            cond_br_instruction->else_block->llvm_block);
    return nullptr;
}

static LLVMValueRef ir_render_br(CodeGen *g, IrExecutable *executable, IrInstructionBr *br_instruction) {
    LLVMBuildBr(g->builder, br_instruction->dest_block->llvm_block);
    return nullptr;
}

static LLVMValueRef ir_render_un_op(CodeGen *g, IrExecutable *executable, IrInstructionUnOp *un_op_instruction) {
    IrUnOp op_id = un_op_instruction->op_id;
    LLVMValueRef expr = ir_llvm_value(g, un_op_instruction->value);
    ZigType *operand_type = un_op_instruction->value->value.type;
    ZigType *scalar_type = (operand_type->id == ZigTypeIdVector) ? operand_type->data.vector.elem_type : operand_type;

    switch (op_id) {
        case IrUnOpInvalid:
        case IrUnOpOptional:
        case IrUnOpDereference:
            zig_unreachable();
        case IrUnOpNegation:
        case IrUnOpNegationWrap:
            {
                if (scalar_type->id == ZigTypeIdFloat) {
                    ZigLLVMSetFastMath(g->builder, ir_want_fast_math(g, &un_op_instruction->base));
                    return LLVMBuildFNeg(g->builder, expr, "");
                } else if (scalar_type->id == ZigTypeIdInt) {
                    if (op_id == IrUnOpNegationWrap) {
                        return LLVMBuildNeg(g->builder, expr, "");
                    } else if (ir_want_runtime_safety(g, &un_op_instruction->base)) {
                        LLVMValueRef zero = LLVMConstNull(LLVMTypeOf(expr));
                        return gen_overflow_op(g, operand_type, AddSubMulSub, zero, expr);
                    } else if (scalar_type->data.integral.is_signed) {
                        return LLVMBuildNSWNeg(g->builder, expr, "");
                    } else {
                        return LLVMBuildNUWNeg(g->builder, expr, "");
                    }
                } else {
                    zig_unreachable();
                }
            }
        case IrUnOpBinNot:
            return LLVMBuildNot(g->builder, expr, "");
    }

    zig_unreachable();
}

static LLVMValueRef ir_render_bool_not(CodeGen *g, IrExecutable *executable, IrInstructionBoolNot *instruction) {
    LLVMValueRef value = ir_llvm_value(g, instruction->value);
    LLVMValueRef zero = LLVMConstNull(LLVMTypeOf(value));
    return LLVMBuildICmp(g->builder, LLVMIntEQ, value, zero, "");
}

static LLVMValueRef ir_render_decl_var(CodeGen *g, IrExecutable *executable, IrInstructionDeclVarGen *instruction) {
    ZigVar *var = instruction->var;

    if (!type_has_bits(var->var_type))
        return nullptr;

    var->value_ref = ir_llvm_value(g, instruction->var_ptr);
    gen_var_debug_decl(g, var);
    return nullptr;
}

static LLVMValueRef ir_render_load_ptr(CodeGen *g, IrExecutable *executable, IrInstructionLoadPtrGen *instruction) {
    ZigType *child_type = instruction->base.value.type;
    if (!type_has_bits(child_type))
        return nullptr;

    LLVMValueRef ptr = ir_llvm_value(g, instruction->ptr);
    ZigType *ptr_type = instruction->ptr->value.type;
    assert(ptr_type->id == ZigTypeIdPointer);

    uint32_t host_int_bytes = ptr_type->data.pointer.host_int_bytes;
    if (host_int_bytes == 0)
        return get_handle_value(g, ptr, child_type, ptr_type);

    bool big_endian = g->is_big_endian;

    LLVMValueRef containing_int = gen_load(g, ptr, ptr_type, "");
    uint32_t host_bit_count = LLVMGetIntTypeWidth(LLVMTypeOf(containing_int));
    assert(host_bit_count == host_int_bytes * 8);
    uint32_t size_in_bits = type_size_bits(g, child_type);

    uint32_t bit_offset = ptr_type->data.pointer.bit_offset_in_host;
    uint32_t shift_amt = big_endian ? host_bit_count - bit_offset - size_in_bits : bit_offset;

    LLVMValueRef shift_amt_val = LLVMConstInt(LLVMTypeOf(containing_int), shift_amt, false);
    LLVMValueRef shifted_value = LLVMBuildLShr(g->builder, containing_int, shift_amt_val, "");

    if (handle_is_ptr(child_type)) {
        LLVMValueRef result_loc = ir_llvm_value(g, instruction->result_loc);
        LLVMTypeRef same_size_int = LLVMIntType(size_in_bits);
        LLVMValueRef truncated_int = LLVMBuildTrunc(g->builder, shifted_value, same_size_int, "");
        LLVMValueRef bitcasted_ptr = LLVMBuildBitCast(g->builder, result_loc,
                                                      LLVMPointerType(same_size_int, 0), "");
        LLVMBuildStore(g->builder, truncated_int, bitcasted_ptr);
        return result_loc;
    }

    if (child_type->id == ZigTypeIdFloat) {
        LLVMTypeRef same_size_int = LLVMIntType(size_in_bits);
        LLVMValueRef truncated_int = LLVMBuildTrunc(g->builder, shifted_value, same_size_int, "");
        return LLVMBuildBitCast(g->builder, truncated_int, get_llvm_type(g, child_type), "");
    }

    return LLVMBuildTrunc(g->builder, shifted_value, get_llvm_type(g, child_type), "");
}

static bool value_is_all_undef_array(ConstExprValue *const_val, size_t len) {
    switch (const_val->data.x_array.special) {
        case ConstArraySpecialUndef:
            return true;
        case ConstArraySpecialBuf:
            return false;
        case ConstArraySpecialNone:
            for (size_t i = 0; i < len; i += 1) {
                if (!value_is_all_undef(&const_val->data.x_array.data.s_none.elements[i]))
                    return false;
            }
            return true;
    }
    zig_unreachable();
}

static bool value_is_all_undef(ConstExprValue *const_val) {
    switch (const_val->special) {
        case ConstValSpecialRuntime:
            return false;
        case ConstValSpecialUndef:
            return true;
        case ConstValSpecialStatic:
            if (const_val->type->id == ZigTypeIdStruct) {
                for (size_t i = 0; i < const_val->type->data.structure.src_field_count; i += 1) {
                    if (!value_is_all_undef(&const_val->data.x_struct.fields[i]))
                        return false;
                }
                return true;
            } else if (const_val->type->id == ZigTypeIdArray) {
                return value_is_all_undef_array(const_val, const_val->type->data.array.len);
            } else if (const_val->type->id == ZigTypeIdVector) {
                return value_is_all_undef_array(const_val, const_val->type->data.vector.len);
            } else {
                return false;
            }
    }
    zig_unreachable();
}

static LLVMValueRef gen_valgrind_client_request(CodeGen *g, LLVMValueRef default_value, LLVMValueRef request,
        LLVMValueRef a1, LLVMValueRef a2, LLVMValueRef a3, LLVMValueRef a4, LLVMValueRef a5)
{
    if (!target_has_valgrind_support(g->zig_target)) {
        return default_value;
    }
    LLVMTypeRef usize_type_ref = g->builtin_types.entry_usize->llvm_type;
    bool asm_has_side_effects = true;
    bool asm_is_alignstack = false;
    if (g->zig_target->arch == ZigLLVM_x86_64) {
        if (g->zig_target->os == OsLinux || target_os_is_darwin(g->zig_target->os) || g->zig_target->os == OsSolaris ||
            (g->zig_target->os == OsWindows && g->zig_target->abi != ZigLLVM_MSVC))
        {
            if (g->cur_fn->valgrind_client_request_array == nullptr) {
                LLVMBasicBlockRef prev_block = LLVMGetInsertBlock(g->builder);
                LLVMBasicBlockRef entry_block = LLVMGetEntryBasicBlock(g->cur_fn->llvm_value);
                LLVMValueRef first_inst = LLVMGetFirstInstruction(entry_block);
                LLVMPositionBuilderBefore(g->builder, first_inst);
                LLVMTypeRef array_type_ref = LLVMArrayType(usize_type_ref, 6);
                g->cur_fn->valgrind_client_request_array = LLVMBuildAlloca(g->builder, array_type_ref, "");
                LLVMPositionBuilderAtEnd(g->builder, prev_block);
            }
            LLVMValueRef array_ptr = g->cur_fn->valgrind_client_request_array;
            LLVMValueRef array_elements[] = {request, a1, a2, a3, a4, a5};
            LLVMValueRef zero = LLVMConstInt(usize_type_ref, 0, false);
            for (unsigned i = 0; i < 6; i += 1) {
                LLVMValueRef indexes[] = {
                    zero,
                    LLVMConstInt(usize_type_ref, i, false),
                };
                LLVMValueRef elem_ptr = LLVMBuildInBoundsGEP(g->builder, array_ptr, indexes, 2, "");
                LLVMBuildStore(g->builder, array_elements[i], elem_ptr);
            }

            Buf *asm_template = buf_create_from_str(
                "rolq $$3,  %rdi ; rolq $$13, %rdi\n"
                "rolq $$61, %rdi ; rolq $$51, %rdi\n"
                "xchgq %rbx,%rbx\n"
            );
            Buf *asm_constraints = buf_create_from_str(
                "={rdx},{rax},0,~{cc},~{memory}"
            );
            unsigned input_and_output_count = 2;
            LLVMValueRef array_ptr_as_usize = LLVMBuildPtrToInt(g->builder, array_ptr, usize_type_ref, "");
            LLVMValueRef param_values[] = { array_ptr_as_usize, default_value };
            LLVMTypeRef param_types[] = {usize_type_ref, usize_type_ref};
            LLVMTypeRef function_type = LLVMFunctionType(usize_type_ref, param_types,
                    input_and_output_count, false);
            LLVMValueRef asm_fn = LLVMGetInlineAsm(function_type, buf_ptr(asm_template), buf_len(asm_template),
                    buf_ptr(asm_constraints), buf_len(asm_constraints), asm_has_side_effects, asm_is_alignstack,
                    LLVMInlineAsmDialectATT);
            return LLVMBuildCall(g->builder, asm_fn, param_values, input_and_output_count, "");
        }
    }
    zig_unreachable();
}

static bool want_valgrind_support(CodeGen *g) {
    if (!target_has_valgrind_support(g->zig_target))
        return false;
    switch (g->valgrind_support) {
        case ValgrindSupportDisabled:
            return false;
        case ValgrindSupportEnabled:
            return true;
        case ValgrindSupportAuto:
            return g->build_mode == BuildModeDebug;
    }
    zig_unreachable();
}

static void gen_valgrind_undef(CodeGen *g, LLVMValueRef dest_ptr, LLVMValueRef byte_count) {
    static const uint32_t VG_USERREQ__MAKE_MEM_UNDEFINED = 1296236545;
    ZigType *usize = g->builtin_types.entry_usize;
    LLVMValueRef zero = LLVMConstInt(usize->llvm_type, 0, false);
    LLVMValueRef req = LLVMConstInt(usize->llvm_type, VG_USERREQ__MAKE_MEM_UNDEFINED, false);
    LLVMValueRef ptr_as_usize = LLVMBuildPtrToInt(g->builder, dest_ptr, usize->llvm_type, "");
    gen_valgrind_client_request(g, zero, req, ptr_as_usize, byte_count, zero, zero, zero);
}

static void gen_undef_init(CodeGen *g, uint32_t ptr_align_bytes, ZigType *value_type, LLVMValueRef ptr) {
    assert(type_has_bits(value_type));
    uint64_t size_bytes = LLVMStoreSizeOfType(g->target_data_ref, get_llvm_type(g, value_type));
    assert(size_bytes > 0);
    assert(ptr_align_bytes > 0);
    // memset uninitialized memory to 0xaa
    LLVMTypeRef ptr_u8 = LLVMPointerType(LLVMInt8Type(), 0);
    LLVMValueRef fill_char = LLVMConstInt(LLVMInt8Type(), 0xaa, false);
    LLVMValueRef dest_ptr = LLVMBuildBitCast(g->builder, ptr, ptr_u8, "");
    ZigType *usize = g->builtin_types.entry_usize;
    LLVMValueRef byte_count = LLVMConstInt(usize->llvm_type, size_bytes, false);
    ZigLLVMBuildMemSet(g->builder, dest_ptr, fill_char, byte_count, ptr_align_bytes, false);
    // then tell valgrind that the memory is undefined even though we just memset it
    if (want_valgrind_support(g)) {
        gen_valgrind_undef(g, dest_ptr, byte_count);
    }
}

static LLVMValueRef ir_render_store_ptr(CodeGen *g, IrExecutable *executable, IrInstructionStorePtr *instruction) {
    ZigType *ptr_type = instruction->ptr->value.type;
    assert(ptr_type->id == ZigTypeIdPointer);
    if (!type_has_bits(ptr_type))
        return nullptr;

    bool have_init_expr = !value_is_all_undef(&instruction->value->value);
    if (have_init_expr) {
        LLVMValueRef ptr = ir_llvm_value(g, instruction->ptr);
        LLVMValueRef value = ir_llvm_value(g, instruction->value);
        gen_assign_raw(g, ptr, ptr_type, value);
    } else if (ir_want_runtime_safety(g, &instruction->base)) {
        gen_undef_init(g, get_ptr_align(g, ptr_type), instruction->value->value.type,
            ir_llvm_value(g, instruction->ptr));
    }
    return nullptr;
}

static LLVMValueRef ir_render_var_ptr(CodeGen *g, IrExecutable *executable, IrInstructionVarPtr *instruction) {
    ZigVar *var = instruction->var;
    if (type_has_bits(var->var_type)) {
        assert(var->value_ref);
        return var->value_ref;
    } else {
        return nullptr;
    }
}

static LLVMValueRef ir_render_return_ptr(CodeGen *g, IrExecutable *executable,
        IrInstructionReturnPtr *instruction)
{
    src_assert(g->cur_ret_ptr != nullptr || !type_has_bits(instruction->base.value.type),
            instruction->base.source_node);
    return g->cur_ret_ptr;
}

static LLVMValueRef ir_render_elem_ptr(CodeGen *g, IrExecutable *executable, IrInstructionElemPtr *instruction) {
    LLVMValueRef array_ptr_ptr = ir_llvm_value(g, instruction->array_ptr);
    ZigType *array_ptr_type = instruction->array_ptr->value.type;
    assert(array_ptr_type->id == ZigTypeIdPointer);
    ZigType *array_type = array_ptr_type->data.pointer.child_type;
    LLVMValueRef array_ptr = get_handle_value(g, array_ptr_ptr, array_type, array_ptr_type);
    LLVMValueRef subscript_value = ir_llvm_value(g, instruction->elem_index);
    assert(subscript_value);

    if (!type_has_bits(array_type))
        return nullptr;

    bool safety_check_on = ir_want_runtime_safety(g, &instruction->base) && instruction->safety_check_on;

    if (array_type->id == ZigTypeIdArray ||
        (array_type->id == ZigTypeIdPointer && array_type->data.pointer.ptr_len == PtrLenSingle))
    {
        if (array_type->id == ZigTypeIdPointer) {
            assert(array_type->data.pointer.child_type->id == ZigTypeIdArray);
            array_type = array_type->data.pointer.child_type;
        }
        if (safety_check_on) {
            LLVMValueRef end = LLVMConstInt(g->builtin_types.entry_usize->llvm_type,
                    array_type->data.array.len, false);
            add_bounds_check(g, subscript_value, LLVMIntEQ, nullptr, LLVMIntULT, end);
        }
        if (array_ptr_type->data.pointer.host_int_bytes != 0) {
            return array_ptr_ptr;
        }
        ZigType *child_type = array_type->data.array.child_type;
        if (child_type->id == ZigTypeIdStruct &&
            child_type->data.structure.layout == ContainerLayoutPacked)
        {
            ZigType *ptr_type = instruction->base.value.type;
            size_t host_int_bytes = ptr_type->data.pointer.host_int_bytes;
            if (host_int_bytes != 0) {
                uint32_t size_in_bits = type_size_bits(g, ptr_type->data.pointer.child_type);
                LLVMTypeRef ptr_u8_type_ref = LLVMPointerType(LLVMInt8Type(), 0);
                LLVMValueRef u8_array_ptr = LLVMBuildBitCast(g->builder, array_ptr, ptr_u8_type_ref, "");
                assert(size_in_bits % 8 == 0);
                LLVMValueRef elem_size_bytes = LLVMConstInt(g->builtin_types.entry_usize->llvm_type,
                        size_in_bits / 8, false);
                LLVMValueRef byte_offset = LLVMBuildNUWMul(g->builder, subscript_value, elem_size_bytes, "");
                LLVMValueRef indices[] = {
                    byte_offset
                };
                LLVMValueRef elem_byte_ptr = LLVMBuildInBoundsGEP(g->builder, u8_array_ptr, indices, 1, "");
                return LLVMBuildBitCast(g->builder, elem_byte_ptr, LLVMPointerType(get_llvm_type(g, child_type), 0), "");
            }
        }
        LLVMValueRef indices[] = {
            LLVMConstNull(g->builtin_types.entry_usize->llvm_type),
            subscript_value
        };
        return LLVMBuildInBoundsGEP(g->builder, array_ptr, indices, 2, "");
    } else if (array_type->id == ZigTypeIdPointer) {
        assert(LLVMGetTypeKind(LLVMTypeOf(array_ptr)) == LLVMPointerTypeKind);
        LLVMValueRef indices[] = {
            subscript_value
        };
        return LLVMBuildInBoundsGEP(g->builder, array_ptr, indices, 1, "");
    } else if (array_type->id == ZigTypeIdStruct) {
        assert(array_type->data.structure.is_slice);

        ZigType *ptr_type = instruction->base.value.type;
        if (!type_has_bits(ptr_type)) {
            if (safety_check_on) {
                assert(LLVMGetTypeKind(LLVMTypeOf(array_ptr)) == LLVMIntegerTypeKind);
                add_bounds_check(g, subscript_value, LLVMIntEQ, nullptr, LLVMIntULT, array_ptr);
            }
            return nullptr;
        }

        assert(LLVMGetTypeKind(LLVMTypeOf(array_ptr)) == LLVMPointerTypeKind);
        assert(LLVMGetTypeKind(LLVMGetElementType(LLVMTypeOf(array_ptr))) == LLVMStructTypeKind);

        if (safety_check_on) {
            size_t len_index = array_type->data.structure.fields[slice_len_index].gen_index;
            assert(len_index != SIZE_MAX);
            LLVMValueRef len_ptr = LLVMBuildStructGEP(g->builder, array_ptr, (unsigned)len_index, "");
            LLVMValueRef len = gen_load_untyped(g, len_ptr, 0, false, "");
            add_bounds_check(g, subscript_value, LLVMIntEQ, nullptr, LLVMIntULT, len);
        }

        size_t ptr_index = array_type->data.structure.fields[slice_ptr_index].gen_index;
        assert(ptr_index != SIZE_MAX);
        LLVMValueRef ptr_ptr = LLVMBuildStructGEP(g->builder, array_ptr, (unsigned)ptr_index, "");
        LLVMValueRef ptr = gen_load_untyped(g, ptr_ptr, 0, false, "");
        return LLVMBuildInBoundsGEP(g->builder, ptr, &subscript_value, 1, "");
    } else {
        zig_unreachable();
    }
}

static bool get_prefix_arg_err_ret_stack(CodeGen *g, FnTypeId *fn_type_id) {
    return g->have_err_ret_tracing &&
        (fn_type_id->return_type->id == ZigTypeIdErrorUnion ||
         fn_type_id->return_type->id == ZigTypeIdErrorSet ||
         fn_type_id->cc == CallingConventionAsync);
}

static size_t get_async_allocator_arg_index(CodeGen *g, FnTypeId *fn_type_id) {
    // 0             1             2        3
    // err_ret_stack allocator_ptr err_code other_args...
    return get_prefix_arg_err_ret_stack(g, fn_type_id) ? 1 : 0;
}

static size_t get_async_err_code_arg_index(CodeGen *g, FnTypeId *fn_type_id) {
    // 0             1             2        3
    // err_ret_stack allocator_ptr err_code other_args...
    return 1 + get_async_allocator_arg_index(g, fn_type_id);
}


static LLVMValueRef get_new_stack_addr(CodeGen *g, LLVMValueRef new_stack) {
    LLVMValueRef ptr_field_ptr = LLVMBuildStructGEP(g->builder, new_stack, (unsigned)slice_ptr_index, "");
    LLVMValueRef len_field_ptr = LLVMBuildStructGEP(g->builder, new_stack, (unsigned)slice_len_index, "");

    LLVMValueRef ptr_value = gen_load_untyped(g, ptr_field_ptr, 0, false, "");
    LLVMValueRef len_value = gen_load_untyped(g, len_field_ptr, 0, false, "");

    LLVMValueRef ptr_addr = LLVMBuildPtrToInt(g->builder, ptr_value, LLVMTypeOf(len_value), "");
    LLVMValueRef end_addr = LLVMBuildNUWAdd(g->builder, ptr_addr, len_value, "");
    LLVMValueRef align_amt = LLVMConstInt(LLVMTypeOf(end_addr), get_abi_alignment(g, g->builtin_types.entry_usize), false);
    LLVMValueRef align_adj = LLVMBuildURem(g->builder, end_addr, align_amt, "");
    return LLVMBuildNUWSub(g->builder, end_addr, align_adj, "");
}

static void gen_set_stack_pointer(CodeGen *g, LLVMValueRef aligned_end_addr) {
    LLVMValueRef write_register_fn_val = get_write_register_fn_val(g);

    if (g->sp_md_node == nullptr) {
        Buf *sp_reg_name = buf_create_from_str(arch_stack_pointer_register_name(g->zig_target->arch));
        LLVMValueRef str_node = LLVMMDString(buf_ptr(sp_reg_name), buf_len(sp_reg_name) + 1);
        g->sp_md_node = LLVMMDNode(&str_node, 1);
    }

    LLVMValueRef params[] = {
        g->sp_md_node,
        aligned_end_addr,
    };

    LLVMBuildCall(g->builder, write_register_fn_val, params, 2, "");
}

static void set_call_instr_sret(CodeGen *g, LLVMValueRef call_instr) {
    unsigned attr_kind_id = LLVMGetEnumAttributeKindForName("sret", 4);
    LLVMAttributeRef sret_attr = LLVMCreateEnumAttribute(LLVMGetGlobalContext(), attr_kind_id, 0);
    LLVMAddCallSiteAttribute(call_instr, 1, sret_attr);
}

static LLVMValueRef ir_render_call(CodeGen *g, IrExecutable *executable, IrInstructionCallGen *instruction) {
    LLVMValueRef fn_val;
    ZigType *fn_type;
    if (instruction->fn_entry) {
        fn_val = fn_llvm_value(g, instruction->fn_entry);
        fn_type = instruction->fn_entry->type_entry;
    } else {
        assert(instruction->fn_ref);
        fn_val = ir_llvm_value(g, instruction->fn_ref);
        fn_type = instruction->fn_ref->value.type;
    }

    FnTypeId *fn_type_id = &fn_type->data.fn.fn_type_id;

    ZigType *src_return_type = fn_type_id->return_type;
    bool ret_has_bits = type_has_bits(src_return_type);

    CallingConvention cc = fn_type->data.fn.fn_type_id.cc;

    bool first_arg_ret = ret_has_bits && want_first_arg_sret(g, fn_type_id);
    bool prefix_arg_err_ret_stack = get_prefix_arg_err_ret_stack(g, fn_type_id);
    bool is_var_args = fn_type_id->is_var_args;
    ZigList<LLVMValueRef> gen_param_values = {};
    LLVMValueRef result_loc = instruction->result_loc ? ir_llvm_value(g, instruction->result_loc) : nullptr;
    if (first_arg_ret) {
        gen_param_values.append(result_loc);
    }
    if (prefix_arg_err_ret_stack) {
        gen_param_values.append(get_cur_err_ret_trace_val(g, instruction->base.scope));
    }
    if (instruction->is_async) {
        gen_param_values.append(ir_llvm_value(g, instruction->async_allocator));

        LLVMValueRef err_val_ptr = LLVMBuildStructGEP(g->builder, result_loc, err_union_err_index, "");
        gen_param_values.append(err_val_ptr);
    }
    FnWalk fn_walk = {};
    fn_walk.id = FnWalkIdCall;
    fn_walk.data.call.inst = instruction;
    fn_walk.data.call.is_var_args = is_var_args;
    fn_walk.data.call.gen_param_values = &gen_param_values;
    walk_function_params(g, fn_type, &fn_walk);

    ZigLLVM_FnInline fn_inline;
    switch (instruction->fn_inline) {
        case FnInlineAuto:
            fn_inline = ZigLLVM_FnInlineAuto;
            break;
        case FnInlineAlways:
            fn_inline = (instruction->fn_entry == nullptr) ? ZigLLVM_FnInlineAuto : ZigLLVM_FnInlineAlways;
            break;
        case FnInlineNever:
            fn_inline = ZigLLVM_FnInlineNever;
            break;
    }

    LLVMCallConv llvm_cc = get_llvm_cc(g, cc);
    LLVMValueRef result;

    if (instruction->new_stack == nullptr) {
        result = ZigLLVMBuildCall(g->builder, fn_val,
                gen_param_values.items, (unsigned)gen_param_values.length, llvm_cc, fn_inline, "");
    } else {
        LLVMValueRef stacksave_fn_val = get_stacksave_fn_val(g);
        LLVMValueRef stackrestore_fn_val = get_stackrestore_fn_val(g);

        LLVMValueRef new_stack_addr = get_new_stack_addr(g, ir_llvm_value(g, instruction->new_stack));
        LLVMValueRef old_stack_ref = LLVMBuildCall(g->builder, stacksave_fn_val, nullptr, 0, "");
        gen_set_stack_pointer(g, new_stack_addr);
        result = ZigLLVMBuildCall(g->builder, fn_val,
                gen_param_values.items, (unsigned)gen_param_values.length, llvm_cc, fn_inline, "");
        LLVMBuildCall(g->builder, stackrestore_fn_val, &old_stack_ref, 1, "");
    }


    if (instruction->is_async) {
        LLVMValueRef payload_ptr = LLVMBuildStructGEP(g->builder, result_loc, err_union_payload_index, "");
        LLVMBuildStore(g->builder, result, payload_ptr);
        return result_loc;
    }

    if (src_return_type->id == ZigTypeIdUnreachable) {
        return LLVMBuildUnreachable(g->builder);
    } else if (!ret_has_bits) {
        return nullptr;
    } else if (first_arg_ret) {
        set_call_instr_sret(g, result);
        return result_loc;
    } else if (handle_is_ptr(src_return_type)) {
        LLVMValueRef store_instr = LLVMBuildStore(g->builder, result, result_loc);
        LLVMSetAlignment(store_instr, LLVMGetAlignment(result_loc));
        return result_loc;
    } else {
        return result;
    }
}

static LLVMValueRef ir_render_struct_field_ptr(CodeGen *g, IrExecutable *executable,
    IrInstructionStructFieldPtr *instruction)
{
    if (instruction->base.value.special != ConstValSpecialRuntime)
        return nullptr;

    LLVMValueRef struct_ptr = ir_llvm_value(g, instruction->struct_ptr);
    // not necessarily a pointer. could be ZigTypeIdStruct
    ZigType *struct_ptr_type = instruction->struct_ptr->value.type;
    TypeStructField *field = instruction->field;

    if (!type_has_bits(field->type_entry))
        return nullptr;

    if (struct_ptr_type->id == ZigTypeIdPointer &&
        struct_ptr_type->data.pointer.host_int_bytes != 0)
    {
        return struct_ptr;
    }

    assert(field->gen_index != SIZE_MAX);
    return LLVMBuildStructGEP(g->builder, struct_ptr, (unsigned)field->gen_index, "");
}

static LLVMValueRef ir_render_union_field_ptr(CodeGen *g, IrExecutable *executable,
    IrInstructionUnionFieldPtr *instruction)
{
    if (instruction->base.value.special != ConstValSpecialRuntime)
        return nullptr;

    ZigType *union_ptr_type = instruction->union_ptr->value.type;
    assert(union_ptr_type->id == ZigTypeIdPointer);
    ZigType *union_type = union_ptr_type->data.pointer.child_type;
    assert(union_type->id == ZigTypeIdUnion);

    TypeUnionField *field = instruction->field;

    if (!type_has_bits(field->type_entry)) {
        if (union_type->data.unionation.gen_tag_index == SIZE_MAX) {
            return nullptr;
        }
        if (instruction->initializing) {
            LLVMValueRef union_ptr = ir_llvm_value(g, instruction->union_ptr);
            LLVMValueRef tag_field_ptr = LLVMBuildStructGEP(g->builder, union_ptr,
                    union_type->data.unionation.gen_tag_index, "");
            LLVMValueRef tag_value = bigint_to_llvm_const(get_llvm_type(g, union_type->data.unionation.tag_type),
                    &field->enum_field->value);
            gen_store_untyped(g, tag_value, tag_field_ptr, 0, false);
        }
        return nullptr;
    }

    LLVMValueRef union_ptr = ir_llvm_value(g, instruction->union_ptr);
    LLVMTypeRef field_type_ref = LLVMPointerType(get_llvm_type(g, field->type_entry), 0);

    if (union_type->data.unionation.gen_tag_index == SIZE_MAX) {
        LLVMValueRef union_field_ptr = LLVMBuildStructGEP(g->builder, union_ptr, 0, "");
        LLVMValueRef bitcasted_union_field_ptr = LLVMBuildBitCast(g->builder, union_field_ptr, field_type_ref, "");
        return bitcasted_union_field_ptr;
    }

    if (instruction->initializing) {
        LLVMValueRef tag_field_ptr = LLVMBuildStructGEP(g->builder, union_ptr, union_type->data.unionation.gen_tag_index, "");
        LLVMValueRef tag_value = bigint_to_llvm_const(get_llvm_type(g, union_type->data.unionation.tag_type),
                &field->enum_field->value);
        gen_store_untyped(g, tag_value, tag_field_ptr, 0, false);
    } else if (instruction->safety_check_on && ir_want_runtime_safety(g, &instruction->base)) {
        LLVMValueRef tag_field_ptr = LLVMBuildStructGEP(g->builder, union_ptr, union_type->data.unionation.gen_tag_index, "");
        LLVMValueRef tag_value = gen_load_untyped(g, tag_field_ptr, 0, false, "");


        LLVMValueRef expected_tag_value = bigint_to_llvm_const(get_llvm_type(g, union_type->data.unionation.tag_type),
                &field->enum_field->value);
        LLVMBasicBlockRef ok_block = LLVMAppendBasicBlock(g->cur_fn_val, "UnionCheckOk");
        LLVMBasicBlockRef bad_block = LLVMAppendBasicBlock(g->cur_fn_val, "UnionCheckFail");
        LLVMValueRef ok_val = LLVMBuildICmp(g->builder, LLVMIntEQ, tag_value, expected_tag_value, "");
        LLVMBuildCondBr(g->builder, ok_val, ok_block, bad_block);

        LLVMPositionBuilderAtEnd(g->builder, bad_block);
        gen_safety_crash(g, PanicMsgIdBadUnionField);

        LLVMPositionBuilderAtEnd(g->builder, ok_block);
    }

    LLVMValueRef union_field_ptr = LLVMBuildStructGEP(g->builder, union_ptr,
            union_type->data.unionation.gen_union_index, "");
    LLVMValueRef bitcasted_union_field_ptr = LLVMBuildBitCast(g->builder, union_field_ptr, field_type_ref, "");
    return bitcasted_union_field_ptr;
}

static size_t find_asm_index(CodeGen *g, AstNode *node, AsmToken *tok, Buf *src_template) {
    const char *ptr = buf_ptr(src_template) + tok->start + 2;
    size_t len = tok->end - tok->start - 2;
    size_t result = 0;
    for (size_t i = 0; i < node->data.asm_expr.output_list.length; i += 1, result += 1) {
        AsmOutput *asm_output = node->data.asm_expr.output_list.at(i);
        if (buf_eql_mem(asm_output->asm_symbolic_name, ptr, len)) {
            return result;
        }
    }
    for (size_t i = 0; i < node->data.asm_expr.input_list.length; i += 1, result += 1) {
        AsmInput *asm_input = node->data.asm_expr.input_list.at(i);
        if (buf_eql_mem(asm_input->asm_symbolic_name, ptr, len)) {
            return result;
        }
    }
    return SIZE_MAX;
}

static LLVMValueRef ir_render_asm(CodeGen *g, IrExecutable *executable, IrInstructionAsm *instruction) {
    AstNode *asm_node = instruction->base.source_node;
    assert(asm_node->type == NodeTypeAsmExpr);
    AstNodeAsmExpr *asm_expr = &asm_node->data.asm_expr;

    Buf *src_template = instruction->asm_template;

    Buf llvm_template = BUF_INIT;
    buf_resize(&llvm_template, 0);

    for (size_t token_i = 0; token_i < instruction->token_list_len; token_i += 1) {
        AsmToken *asm_token = &instruction->token_list[token_i];
        switch (asm_token->id) {
            case AsmTokenIdTemplate:
                for (size_t offset = asm_token->start; offset < asm_token->end; offset += 1) {
                    uint8_t c = *((uint8_t*)(buf_ptr(src_template) + offset));
                    if (c == '$') {
                        buf_append_str(&llvm_template, "$$");
                    } else {
                        buf_append_char(&llvm_template, c);
                    }
                }
                break;
            case AsmTokenIdPercent:
                buf_append_char(&llvm_template, '%');
                break;
            case AsmTokenIdVar:
                {
                    size_t index = find_asm_index(g, asm_node, asm_token, src_template);
                    assert(index < SIZE_MAX);
                    buf_appendf(&llvm_template, "$%" ZIG_PRI_usize "", index);
                    break;
                }
            case AsmTokenIdUniqueId:
                buf_append_str(&llvm_template, "${:uid}");
                break;
        }
    }

    Buf constraint_buf = BUF_INIT;
    buf_resize(&constraint_buf, 0);

    assert(instruction->return_count == 0 || instruction->return_count == 1);

    size_t total_constraint_count = asm_expr->output_list.length +
                                 asm_expr->input_list.length +
                                 asm_expr->clobber_list.length;
    size_t input_and_output_count = asm_expr->output_list.length +
                                 asm_expr->input_list.length -
                                 instruction->return_count;
    size_t total_index = 0;
    size_t param_index = 0;
    LLVMTypeRef *param_types = allocate<LLVMTypeRef>(input_and_output_count);
    LLVMValueRef *param_values = allocate<LLVMValueRef>(input_and_output_count);
    for (size_t i = 0; i < asm_expr->output_list.length; i += 1, total_index += 1) {
        AsmOutput *asm_output = asm_expr->output_list.at(i);
        bool is_return = (asm_output->return_type != nullptr);
        assert(*buf_ptr(asm_output->constraint) == '=');
        // LLVM uses commas internally to separate different constraints,
        // alternative constraints are achieved with pipes.
        // We still allow the user to use commas in a way that is similar
        // to GCC's inline assembly.
        // http://llvm.org/docs/LangRef.html#constraint-codes
        buf_replace(asm_output->constraint, ',', '|');

        if (is_return) {
            buf_appendf(&constraint_buf, "=%s", buf_ptr(asm_output->constraint) + 1);
        } else {
            buf_appendf(&constraint_buf, "=*%s", buf_ptr(asm_output->constraint) + 1);
        }
        if (total_index + 1 < total_constraint_count) {
            buf_append_char(&constraint_buf, ',');
        }

        if (!is_return) {
            ZigVar *variable = instruction->output_vars[i];
            assert(variable);
            param_types[param_index] = LLVMTypeOf(variable->value_ref);
            param_values[param_index] = variable->value_ref;
            param_index += 1;
        }
    }
    for (size_t i = 0; i < asm_expr->input_list.length; i += 1, total_index += 1, param_index += 1) {
        AsmInput *asm_input = asm_expr->input_list.at(i);
        buf_replace(asm_input->constraint, ',', '|');
        IrInstruction *ir_input = instruction->input_list[i];
        buf_append_buf(&constraint_buf, asm_input->constraint);
        if (total_index + 1 < total_constraint_count) {
            buf_append_char(&constraint_buf, ',');
        }

        ZigType *const type = ir_input->value.type;
        LLVMTypeRef type_ref = get_llvm_type(g, type);
        LLVMValueRef value_ref = ir_llvm_value(g, ir_input);
        // Handle integers of non pot bitsize by widening them.
        if (type->id == ZigTypeIdInt) {
            const size_t bitsize = type->data.integral.bit_count;
            if (bitsize < 8 || !is_power_of_2(bitsize)) {
                const bool is_signed = type->data.integral.is_signed;
                const size_t wider_bitsize = bitsize < 8 ? 8 : round_to_next_power_of_2(bitsize);
                ZigType *const wider_type = get_int_type(g, is_signed, wider_bitsize);
                type_ref = get_llvm_type(g, wider_type);
                value_ref = gen_widen_or_shorten(g, false, type, wider_type, value_ref);
            }
        }

        param_types[param_index] = type_ref;
        param_values[param_index] = value_ref;
    }
    for (size_t i = 0; i < asm_expr->clobber_list.length; i += 1, total_index += 1) {
        Buf *clobber_buf = asm_expr->clobber_list.at(i);
        buf_appendf(&constraint_buf, "~{%s}", buf_ptr(clobber_buf));
        if (total_index + 1 < total_constraint_count) {
            buf_append_char(&constraint_buf, ',');
        }
    }

    LLVMTypeRef ret_type;
    if (instruction->return_count == 0) {
        ret_type = LLVMVoidType();
    } else {
        ret_type = get_llvm_type(g, instruction->base.value.type);
    }
    LLVMTypeRef function_type = LLVMFunctionType(ret_type, param_types, (unsigned)input_and_output_count, false);

    bool is_volatile = instruction->has_side_effects || (asm_expr->output_list.length == 0);
    LLVMValueRef asm_fn = LLVMGetInlineAsm(function_type, buf_ptr(&llvm_template), buf_len(&llvm_template),
            buf_ptr(&constraint_buf), buf_len(&constraint_buf), is_volatile, false, LLVMInlineAsmDialectATT);

    return LLVMBuildCall(g->builder, asm_fn, param_values, (unsigned)input_and_output_count, "");
}

static LLVMValueRef gen_non_null_bit(CodeGen *g, ZigType *maybe_type, LLVMValueRef maybe_handle) {
    assert(maybe_type->id == ZigTypeIdOptional ||
            (maybe_type->id == ZigTypeIdPointer && maybe_type->data.pointer.allow_zero));

    ZigType *child_type = maybe_type->data.maybe.child_type;
    if (!type_has_bits(child_type))
        return maybe_handle;

    bool is_scalar = !handle_is_ptr(maybe_type);
    if (is_scalar)
        return LLVMBuildICmp(g->builder, LLVMIntNE, maybe_handle, LLVMConstNull(get_llvm_type(g, maybe_type)), "");

    LLVMValueRef maybe_field_ptr = LLVMBuildStructGEP(g->builder, maybe_handle, maybe_null_index, "");
    return gen_load_untyped(g, maybe_field_ptr, 0, false, "");
}

static LLVMValueRef ir_render_test_non_null(CodeGen *g, IrExecutable *executable,
    IrInstructionTestNonNull *instruction)
{
    return gen_non_null_bit(g, instruction->value->value.type, ir_llvm_value(g, instruction->value));
}

static LLVMValueRef ir_render_optional_unwrap_ptr(CodeGen *g, IrExecutable *executable,
        IrInstructionOptionalUnwrapPtr *instruction)
{
    if (instruction->base.value.special != ConstValSpecialRuntime)
        return nullptr;

    ZigType *ptr_type = instruction->base_ptr->value.type;
    assert(ptr_type->id == ZigTypeIdPointer);
    ZigType *maybe_type = ptr_type->data.pointer.child_type;
    assert(maybe_type->id == ZigTypeIdOptional);
    ZigType *child_type = maybe_type->data.maybe.child_type;
    LLVMValueRef base_ptr = ir_llvm_value(g, instruction->base_ptr);
    if (instruction->safety_check_on && ir_want_runtime_safety(g, &instruction->base)) {
        LLVMValueRef maybe_handle = get_handle_value(g, base_ptr, maybe_type, ptr_type);
        LLVMValueRef non_null_bit = gen_non_null_bit(g, maybe_type, maybe_handle);
        LLVMBasicBlockRef fail_block = LLVMAppendBasicBlock(g->cur_fn_val, "UnwrapOptionalFail");
        LLVMBasicBlockRef ok_block = LLVMAppendBasicBlock(g->cur_fn_val, "UnwrapOptionalOk");
        LLVMBuildCondBr(g->builder, non_null_bit, ok_block, fail_block);

        LLVMPositionBuilderAtEnd(g->builder, fail_block);
        gen_safety_crash(g, PanicMsgIdUnwrapOptionalFail);

        LLVMPositionBuilderAtEnd(g->builder, ok_block);
    }
    if (!type_has_bits(child_type)) {
        return nullptr;
    } else {
        bool is_scalar = !handle_is_ptr(maybe_type);
        if (is_scalar) {
            return base_ptr;
        } else {
            LLVMValueRef optional_struct_ref = get_handle_value(g, base_ptr, maybe_type, ptr_type);
            if (instruction->initializing) {
                LLVMValueRef non_null_bit_ptr = LLVMBuildStructGEP(g->builder, optional_struct_ref,
                        maybe_null_index, "");
                LLVMValueRef non_null_bit = LLVMConstInt(LLVMInt1Type(), 1, false);
                gen_store_untyped(g, non_null_bit, non_null_bit_ptr, 0, false);
            }
            return LLVMBuildStructGEP(g->builder, optional_struct_ref, maybe_child_index, "");
        }
    }
}

static LLVMValueRef get_int_builtin_fn(CodeGen *g, ZigType *int_type, BuiltinFnId fn_id) {
    ZigLLVMFnKey key = {};
    const char *fn_name;
    uint32_t n_args;
    if (fn_id == BuiltinFnIdCtz) {
        fn_name = "cttz";
        n_args = 2;
        key.id = ZigLLVMFnIdCtz;
        key.data.ctz.bit_count = (uint32_t)int_type->data.integral.bit_count;
    } else if (fn_id == BuiltinFnIdClz) {
        fn_name = "ctlz";
        n_args = 2;
        key.id = ZigLLVMFnIdClz;
        key.data.clz.bit_count = (uint32_t)int_type->data.integral.bit_count;
    } else if (fn_id == BuiltinFnIdPopCount) {
        fn_name = "ctpop";
        n_args = 1;
        key.id = ZigLLVMFnIdPopCount;
        key.data.pop_count.bit_count = (uint32_t)int_type->data.integral.bit_count;
    } else if (fn_id == BuiltinFnIdBswap) {
        fn_name = "bswap";
        n_args = 1;
        key.id = ZigLLVMFnIdBswap;
        key.data.bswap.bit_count = (uint32_t)int_type->data.integral.bit_count;
    } else if (fn_id == BuiltinFnIdBitReverse) {
        fn_name = "bitreverse";
        n_args = 1;
        key.id = ZigLLVMFnIdBitReverse;
        key.data.bit_reverse.bit_count = (uint32_t)int_type->data.integral.bit_count;
    } else {
        zig_unreachable();
    }

    auto existing_entry = g->llvm_fn_table.maybe_get(key);
    if (existing_entry)
        return existing_entry->value;

    char llvm_name[64];
    sprintf(llvm_name, "llvm.%s.i%" PRIu32, fn_name, int_type->data.integral.bit_count);
    LLVMTypeRef param_types[] = {
        get_llvm_type(g, int_type),
        LLVMInt1Type(),
    };
    LLVMTypeRef fn_type = LLVMFunctionType(get_llvm_type(g, int_type), param_types, n_args, false);
    LLVMValueRef fn_val = LLVMAddFunction(g->module, llvm_name, fn_type);
    assert(LLVMGetIntrinsicID(fn_val));

    g->llvm_fn_table.put(key, fn_val);

    return fn_val;
}

static LLVMValueRef ir_render_clz(CodeGen *g, IrExecutable *executable, IrInstructionClz *instruction) {
    ZigType *int_type = instruction->op->value.type;
    LLVMValueRef fn_val = get_int_builtin_fn(g, int_type, BuiltinFnIdClz);
    LLVMValueRef operand = ir_llvm_value(g, instruction->op);
    LLVMValueRef params[] {
        operand,
        LLVMConstNull(LLVMInt1Type()),
    };
    LLVMValueRef wrong_size_int = LLVMBuildCall(g->builder, fn_val, params, 2, "");
    return gen_widen_or_shorten(g, false, int_type, instruction->base.value.type, wrong_size_int);
}

static LLVMValueRef ir_render_ctz(CodeGen *g, IrExecutable *executable, IrInstructionCtz *instruction) {
    ZigType *int_type = instruction->op->value.type;
    LLVMValueRef fn_val = get_int_builtin_fn(g, int_type, BuiltinFnIdCtz);
    LLVMValueRef operand = ir_llvm_value(g, instruction->op);
    LLVMValueRef params[] {
        operand,
        LLVMConstNull(LLVMInt1Type()),
    };
    LLVMValueRef wrong_size_int = LLVMBuildCall(g->builder, fn_val, params, 2, "");
    return gen_widen_or_shorten(g, false, int_type, instruction->base.value.type, wrong_size_int);
}

static LLVMValueRef ir_render_pop_count(CodeGen *g, IrExecutable *executable, IrInstructionPopCount *instruction) {
    ZigType *int_type = instruction->op->value.type;
    LLVMValueRef fn_val = get_int_builtin_fn(g, int_type, BuiltinFnIdPopCount);
    LLVMValueRef operand = ir_llvm_value(g, instruction->op);
    LLVMValueRef wrong_size_int = LLVMBuildCall(g->builder, fn_val, &operand, 1, "");
    return gen_widen_or_shorten(g, false, int_type, instruction->base.value.type, wrong_size_int);
}

static LLVMValueRef ir_render_switch_br(CodeGen *g, IrExecutable *executable, IrInstructionSwitchBr *instruction) {
    LLVMValueRef target_value = ir_llvm_value(g, instruction->target_value);
    LLVMBasicBlockRef else_block = instruction->else_block->llvm_block;
    LLVMValueRef switch_instr = LLVMBuildSwitch(g->builder, target_value, else_block,
            (unsigned)instruction->case_count);
    for (size_t i = 0; i < instruction->case_count; i += 1) {
        IrInstructionSwitchBrCase *this_case = &instruction->cases[i];
        LLVMAddCase(switch_instr, ir_llvm_value(g, this_case->value), this_case->block->llvm_block);
    }
    return nullptr;
}

static LLVMValueRef ir_render_phi(CodeGen *g, IrExecutable *executable, IrInstructionPhi *instruction) {
    if (!type_has_bits(instruction->base.value.type))
        return nullptr;

    LLVMTypeRef phi_type;
    if (handle_is_ptr(instruction->base.value.type)) {
        phi_type = LLVMPointerType(get_llvm_type(g,instruction->base.value.type), 0);
    } else {
        phi_type = get_llvm_type(g, instruction->base.value.type);
    }

    LLVMValueRef phi = LLVMBuildPhi(g->builder, phi_type, "");
    LLVMValueRef *incoming_values = allocate<LLVMValueRef>(instruction->incoming_count);
    LLVMBasicBlockRef *incoming_blocks = allocate<LLVMBasicBlockRef>(instruction->incoming_count);
    for (size_t i = 0; i < instruction->incoming_count; i += 1) {
        incoming_values[i] = ir_llvm_value(g, instruction->incoming_values[i]);
        incoming_blocks[i] = instruction->incoming_blocks[i]->llvm_exit_block;
    }
    LLVMAddIncoming(phi, incoming_values, incoming_blocks, (unsigned)instruction->incoming_count);
    return phi;
}

static LLVMValueRef ir_render_ref(CodeGen *g, IrExecutable *executable, IrInstructionRefGen *instruction) {
    if (!type_has_bits(instruction->base.value.type)) {
        return nullptr;
    }
    LLVMValueRef value = ir_llvm_value(g, instruction->operand);
    if (handle_is_ptr(instruction->operand->value.type)) {
        return value;
    } else {
        LLVMValueRef result_loc = ir_llvm_value(g, instruction->result_loc);
        gen_store_untyped(g, value, result_loc, 0, false);
        return result_loc;
    }
}

static LLVMValueRef ir_render_err_name(CodeGen *g, IrExecutable *executable, IrInstructionErrName *instruction) {
    assert(g->generate_error_name_table);

    if (g->errors_by_index.length == 1) {
        LLVMBuildUnreachable(g->builder);
        return nullptr;
    }

    LLVMValueRef err_val = ir_llvm_value(g, instruction->value);
    if (ir_want_runtime_safety(g, &instruction->base)) {
        LLVMValueRef zero = LLVMConstNull(LLVMTypeOf(err_val));
        LLVMValueRef end_val = LLVMConstInt(LLVMTypeOf(err_val), g->errors_by_index.length, false);
        add_bounds_check(g, err_val, LLVMIntNE, zero, LLVMIntULT, end_val);
    }

    LLVMValueRef indices[] = {
        LLVMConstNull(g->builtin_types.entry_usize->llvm_type),
        err_val,
    };
    return LLVMBuildInBoundsGEP(g->builder, g->err_name_table, indices, 2, "");
}

static LLVMValueRef get_enum_tag_name_function(CodeGen *g, ZigType *enum_type) {
    assert(enum_type->id == ZigTypeIdEnum);
    if (enum_type->data.enumeration.name_function)
        return enum_type->data.enumeration.name_function;

    ZigType *u8_ptr_type = get_pointer_to_type_extra(g, g->builtin_types.entry_u8, false, false,
            PtrLenUnknown, get_abi_alignment(g, g->builtin_types.entry_u8), 0, 0, false);
    ZigType *u8_slice_type = get_slice_type(g, u8_ptr_type);
    ZigType *tag_int_type = enum_type->data.enumeration.tag_int_type;

    LLVMTypeRef tag_int_llvm_type = get_llvm_type(g, tag_int_type);
    LLVMTypeRef fn_type_ref = LLVMFunctionType(LLVMPointerType(get_llvm_type(g, u8_slice_type), 0),
            &tag_int_llvm_type, 1, false);

    Buf *fn_name = get_mangled_name(g, buf_sprintf("__zig_tag_name_%s", buf_ptr(&enum_type->name)), false);
    LLVMValueRef fn_val = LLVMAddFunction(g->module, buf_ptr(fn_name), fn_type_ref);
    LLVMSetLinkage(fn_val, LLVMInternalLinkage);
    LLVMSetFunctionCallConv(fn_val, get_llvm_cc(g, CallingConventionUnspecified));
    addLLVMFnAttr(fn_val, "nounwind");
    add_uwtable_attr(g, fn_val);
    if (g->build_mode == BuildModeDebug) {
        ZigLLVMAddFunctionAttr(fn_val, "no-frame-pointer-elim", "true");
        ZigLLVMAddFunctionAttr(fn_val, "no-frame-pointer-elim-non-leaf", nullptr);
    }

    LLVMBasicBlockRef prev_block = LLVMGetInsertBlock(g->builder);
    LLVMValueRef prev_debug_location = LLVMGetCurrentDebugLocation(g->builder);
    ZigFn *prev_cur_fn = g->cur_fn;
    LLVMValueRef prev_cur_fn_val = g->cur_fn_val;

    LLVMBasicBlockRef entry_block = LLVMAppendBasicBlock(fn_val, "Entry");
    LLVMPositionBuilderAtEnd(g->builder, entry_block);
    ZigLLVMClearCurrentDebugLocation(g->builder);
    g->cur_fn = nullptr;
    g->cur_fn_val = fn_val;

    size_t field_count = enum_type->data.enumeration.src_field_count;
    LLVMBasicBlockRef bad_value_block = LLVMAppendBasicBlock(g->cur_fn_val, "BadValue");
    LLVMValueRef tag_int_value = LLVMGetParam(fn_val, 0);
    LLVMValueRef switch_instr = LLVMBuildSwitch(g->builder, tag_int_value, bad_value_block, field_count);


    ZigType *usize = g->builtin_types.entry_usize;
    LLVMValueRef array_ptr_indices[] = {
        LLVMConstNull(usize->llvm_type),
        LLVMConstNull(usize->llvm_type),
    };

    for (size_t field_i = 0; field_i < field_count; field_i += 1) {
        Buf *name = enum_type->data.enumeration.fields[field_i].name;
        LLVMValueRef str_init = LLVMConstString(buf_ptr(name), (unsigned)buf_len(name), true);
        LLVMValueRef str_global = LLVMAddGlobal(g->module, LLVMTypeOf(str_init), "");
        LLVMSetInitializer(str_global, str_init);
        LLVMSetLinkage(str_global, LLVMPrivateLinkage);
        LLVMSetGlobalConstant(str_global, true);
        LLVMSetUnnamedAddr(str_global, true);
        LLVMSetAlignment(str_global, LLVMABIAlignmentOfType(g->target_data_ref, LLVMTypeOf(str_init)));

        LLVMValueRef fields[] = {
            LLVMConstGEP(str_global, array_ptr_indices, 2),
            LLVMConstInt(g->builtin_types.entry_usize->llvm_type, buf_len(name), false),
        };
        LLVMValueRef slice_init_value = LLVMConstNamedStruct(get_llvm_type(g, u8_slice_type), fields, 2);

        LLVMValueRef slice_global = LLVMAddGlobal(g->module, LLVMTypeOf(slice_init_value), "");
        LLVMSetInitializer(slice_global, slice_init_value);
        LLVMSetLinkage(slice_global, LLVMPrivateLinkage);
        LLVMSetGlobalConstant(slice_global, true);
        LLVMSetUnnamedAddr(slice_global, true);
        LLVMSetAlignment(slice_global, LLVMABIAlignmentOfType(g->target_data_ref, LLVMTypeOf(slice_init_value)));

        LLVMBasicBlockRef return_block = LLVMAppendBasicBlock(g->cur_fn_val, "Name");
        LLVMValueRef this_tag_int_value = bigint_to_llvm_const(get_llvm_type(g, tag_int_type),
                &enum_type->data.enumeration.fields[field_i].value);
        LLVMAddCase(switch_instr, this_tag_int_value, return_block);

        LLVMPositionBuilderAtEnd(g->builder, return_block);
        LLVMBuildRet(g->builder, slice_global);
    }

    LLVMPositionBuilderAtEnd(g->builder, bad_value_block);
    if (g->build_mode == BuildModeDebug || g->build_mode == BuildModeSafeRelease) {
        gen_safety_crash(g, PanicMsgIdBadEnumValue);
    } else {
        LLVMBuildUnreachable(g->builder);
    }

    g->cur_fn = prev_cur_fn;
    g->cur_fn_val = prev_cur_fn_val;
    LLVMPositionBuilderAtEnd(g->builder, prev_block);
    if (!g->strip_debug_symbols) {
        LLVMSetCurrentDebugLocation(g->builder, prev_debug_location);
    }

    enum_type->data.enumeration.name_function = fn_val;
    return fn_val;
}

static LLVMValueRef ir_render_enum_tag_name(CodeGen *g, IrExecutable *executable,
        IrInstructionTagName *instruction)
{
    ZigType *enum_type = instruction->target->value.type;
    assert(enum_type->id == ZigTypeIdEnum);

    LLVMValueRef enum_name_function = get_enum_tag_name_function(g, enum_type);

    LLVMValueRef enum_tag_value = ir_llvm_value(g, instruction->target);
    return ZigLLVMBuildCall(g->builder, enum_name_function, &enum_tag_value, 1,
            get_llvm_cc(g, CallingConventionUnspecified), ZigLLVM_FnInlineAuto, "");
}

static LLVMValueRef ir_render_field_parent_ptr(CodeGen *g, IrExecutable *executable,
        IrInstructionFieldParentPtr *instruction)
{
    ZigType *container_ptr_type = instruction->base.value.type;
    assert(container_ptr_type->id == ZigTypeIdPointer);

    ZigType *container_type = container_ptr_type->data.pointer.child_type;

    size_t byte_offset = LLVMOffsetOfElement(g->target_data_ref,
            get_llvm_type(g, container_type), instruction->field->gen_index);

    LLVMValueRef field_ptr_val = ir_llvm_value(g, instruction->field_ptr);

    if (byte_offset == 0) {
        return LLVMBuildBitCast(g->builder, field_ptr_val, get_llvm_type(g, container_ptr_type), "");
    } else {
        ZigType *usize = g->builtin_types.entry_usize;

        LLVMValueRef field_ptr_int = LLVMBuildPtrToInt(g->builder, field_ptr_val, usize->llvm_type, "");

        LLVMValueRef base_ptr_int = LLVMBuildNUWSub(g->builder, field_ptr_int,
                LLVMConstInt(usize->llvm_type, byte_offset, false), "");

        return LLVMBuildIntToPtr(g->builder, base_ptr_int, get_llvm_type(g, container_ptr_type), "");
    }
}

static LLVMValueRef ir_render_align_cast(CodeGen *g, IrExecutable *executable, IrInstructionAlignCast *instruction) {
    LLVMValueRef target_val = ir_llvm_value(g, instruction->target);
    assert(target_val);

    bool want_runtime_safety = ir_want_runtime_safety(g, &instruction->base);
    if (!want_runtime_safety) {
        return target_val;
    }

    ZigType *target_type = instruction->base.value.type;
    uint32_t align_bytes;
    LLVMValueRef ptr_val;

    if (target_type->id == ZigTypeIdPointer) {
        align_bytes = get_ptr_align(g, target_type);
        ptr_val = target_val;
    } else if (target_type->id == ZigTypeIdFn) {
        align_bytes = target_type->data.fn.fn_type_id.alignment;
        ptr_val = target_val;
    } else if (target_type->id == ZigTypeIdOptional &&
            target_type->data.maybe.child_type->id == ZigTypeIdPointer)
    {
        align_bytes = get_ptr_align(g, target_type->data.maybe.child_type);
        ptr_val = target_val;
    } else if (target_type->id == ZigTypeIdOptional &&
            target_type->data.maybe.child_type->id == ZigTypeIdFn)
    {
        align_bytes = target_type->data.maybe.child_type->data.fn.fn_type_id.alignment;
        ptr_val = target_val;
    } else if (target_type->id == ZigTypeIdOptional &&
            target_type->data.maybe.child_type->id == ZigTypeIdPromise)
    {
        zig_panic("TODO audit this function");
    } else if (target_type->id == ZigTypeIdStruct && target_type->data.structure.is_slice) {
        ZigType *slice_ptr_type = target_type->data.structure.fields[slice_ptr_index].type_entry;
        align_bytes = get_ptr_align(g, slice_ptr_type);

        size_t ptr_index = target_type->data.structure.fields[slice_ptr_index].gen_index;
        LLVMValueRef ptr_val_ptr = LLVMBuildStructGEP(g->builder, target_val, (unsigned)ptr_index, "");
        ptr_val = gen_load_untyped(g, ptr_val_ptr, 0, false, "");
    } else {
        zig_unreachable();
    }

    assert(align_bytes != 1);

    ZigType *usize = g->builtin_types.entry_usize;
    LLVMValueRef ptr_as_int_val = LLVMBuildPtrToInt(g->builder, ptr_val, usize->llvm_type, "");
    LLVMValueRef alignment_minus_1 = LLVMConstInt(usize->llvm_type, align_bytes - 1, false);
    LLVMValueRef anded_val = LLVMBuildAnd(g->builder, ptr_as_int_val, alignment_minus_1, "");
    LLVMValueRef ok_bit = LLVMBuildICmp(g->builder, LLVMIntEQ, anded_val, LLVMConstNull(usize->llvm_type), "");

    LLVMBasicBlockRef ok_block = LLVMAppendBasicBlock(g->cur_fn_val, "AlignCastOk");
    LLVMBasicBlockRef fail_block = LLVMAppendBasicBlock(g->cur_fn_val, "AlignCastFail");

    LLVMBuildCondBr(g->builder, ok_bit, ok_block, fail_block);

    LLVMPositionBuilderAtEnd(g->builder, fail_block);
    gen_safety_crash(g, PanicMsgIdIncorrectAlignment);

    LLVMPositionBuilderAtEnd(g->builder, ok_block);

    return target_val;
}

static LLVMValueRef ir_render_error_return_trace(CodeGen *g, IrExecutable *executable,
        IrInstructionErrorReturnTrace *instruction)
{
    LLVMValueRef cur_err_ret_trace_val = get_cur_err_ret_trace_val(g, instruction->base.scope);
    if (cur_err_ret_trace_val == nullptr) {
        ZigType *ptr_to_stack_trace_type = get_ptr_to_stack_trace_type(g);
        return LLVMConstNull(get_llvm_type(g, ptr_to_stack_trace_type));
    }
    return cur_err_ret_trace_val;
}

static LLVMValueRef ir_render_cancel(CodeGen *g, IrExecutable *executable, IrInstructionCancel *instruction) {
    LLVMValueRef target_handle = ir_llvm_value(g, instruction->target);
    LLVMBuildCall(g->builder, get_coro_destroy_fn_val(g), &target_handle, 1, "");
    return nullptr;
}

static LLVMValueRef ir_render_get_implicit_allocator(CodeGen *g, IrExecutable *executable,
        IrInstructionGetImplicitAllocator *instruction)
{
    assert(instruction->id == ImplicitAllocatorIdArg);
    size_t allocator_arg_index = get_async_allocator_arg_index(g, &g->cur_fn->type_entry->data.fn.fn_type_id);
    return LLVMGetParam(g->cur_fn_val, allocator_arg_index);
}

static LLVMAtomicOrdering to_LLVMAtomicOrdering(AtomicOrder atomic_order) {
    switch (atomic_order) {
        case AtomicOrderUnordered: return LLVMAtomicOrderingUnordered;
        case AtomicOrderMonotonic: return LLVMAtomicOrderingMonotonic;
        case AtomicOrderAcquire: return LLVMAtomicOrderingAcquire;
        case AtomicOrderRelease: return LLVMAtomicOrderingRelease;
        case AtomicOrderAcqRel: return LLVMAtomicOrderingAcquireRelease;
        case AtomicOrderSeqCst: return LLVMAtomicOrderingSequentiallyConsistent;
    }
    zig_unreachable();
}

static LLVMAtomicRMWBinOp to_LLVMAtomicRMWBinOp(AtomicRmwOp op, bool is_signed) {
    switch (op) {
        case AtomicRmwOp_xchg: return LLVMAtomicRMWBinOpXchg;
        case AtomicRmwOp_add: return LLVMAtomicRMWBinOpAdd;
        case AtomicRmwOp_sub: return LLVMAtomicRMWBinOpSub;
        case AtomicRmwOp_and: return LLVMAtomicRMWBinOpAnd;
        case AtomicRmwOp_nand: return LLVMAtomicRMWBinOpNand;
        case AtomicRmwOp_or: return LLVMAtomicRMWBinOpOr;
        case AtomicRmwOp_xor: return LLVMAtomicRMWBinOpXor;
        case AtomicRmwOp_max:
            return is_signed ? LLVMAtomicRMWBinOpMax : LLVMAtomicRMWBinOpUMax;
        case AtomicRmwOp_min:
            return is_signed ? LLVMAtomicRMWBinOpMin : LLVMAtomicRMWBinOpUMin;
    }
    zig_unreachable();
}

static LLVMValueRef ir_render_cmpxchg(CodeGen *g, IrExecutable *executable, IrInstructionCmpxchgGen *instruction) {
    LLVMValueRef ptr_val = ir_llvm_value(g, instruction->ptr);
    LLVMValueRef cmp_val = ir_llvm_value(g, instruction->cmp_value);
    LLVMValueRef new_val = ir_llvm_value(g, instruction->new_value);

    LLVMAtomicOrdering success_order = to_LLVMAtomicOrdering(instruction->success_order);
    LLVMAtomicOrdering failure_order = to_LLVMAtomicOrdering(instruction->failure_order);

    LLVMValueRef result_val = ZigLLVMBuildCmpXchg(g->builder, ptr_val, cmp_val, new_val,
            success_order, failure_order, instruction->is_weak);

    ZigType *optional_type = instruction->base.value.type;
    assert(optional_type->id == ZigTypeIdOptional);
    ZigType *child_type = optional_type->data.maybe.child_type;

    if (!handle_is_ptr(optional_type)) {
        LLVMValueRef payload_val = LLVMBuildExtractValue(g->builder, result_val, 0, "");
        LLVMValueRef success_bit = LLVMBuildExtractValue(g->builder, result_val, 1, "");
        return LLVMBuildSelect(g->builder, success_bit, LLVMConstNull(get_llvm_type(g, child_type)), payload_val, "");
    }

    LLVMValueRef result_loc = ir_llvm_value(g, instruction->result_loc);
    assert(type_has_bits(child_type));

    LLVMValueRef payload_val = LLVMBuildExtractValue(g->builder, result_val, 0, "");
    LLVMValueRef val_ptr = LLVMBuildStructGEP(g->builder, result_loc, maybe_child_index, "");
    gen_assign_raw(g, val_ptr, get_pointer_to_type(g, child_type, false), payload_val);

    LLVMValueRef success_bit = LLVMBuildExtractValue(g->builder, result_val, 1, "");
    LLVMValueRef nonnull_bit = LLVMBuildNot(g->builder, success_bit, "");
    LLVMValueRef maybe_ptr = LLVMBuildStructGEP(g->builder, result_loc, maybe_null_index, "");
    gen_store_untyped(g, nonnull_bit, maybe_ptr, 0, false);
    return result_loc;
}

static LLVMValueRef ir_render_fence(CodeGen *g, IrExecutable *executable, IrInstructionFence *instruction) {
    LLVMAtomicOrdering atomic_order = to_LLVMAtomicOrdering(instruction->order);
    LLVMBuildFence(g->builder, atomic_order, false, "");
    return nullptr;
}

static LLVMValueRef ir_render_truncate(CodeGen *g, IrExecutable *executable, IrInstructionTruncate *instruction) {
    LLVMValueRef target_val = ir_llvm_value(g, instruction->target);
    ZigType *dest_type = instruction->base.value.type;
    ZigType *src_type = instruction->target->value.type;
    if (dest_type == src_type) {
        // no-op
        return target_val;
    } if (src_type->data.integral.bit_count == dest_type->data.integral.bit_count) {
        return LLVMBuildBitCast(g->builder, target_val, get_llvm_type(g, dest_type), "");
    } else {
        LLVMValueRef target_val = ir_llvm_value(g, instruction->target);
        return LLVMBuildTrunc(g->builder, target_val, get_llvm_type(g, dest_type), "");
    }
}

static LLVMValueRef ir_render_memset(CodeGen *g, IrExecutable *executable, IrInstructionMemset *instruction) {
    LLVMValueRef dest_ptr = ir_llvm_value(g, instruction->dest_ptr);
    LLVMValueRef len_val = ir_llvm_value(g, instruction->count);

    LLVMTypeRef ptr_u8 = LLVMPointerType(LLVMInt8Type(), 0);
    LLVMValueRef dest_ptr_casted = LLVMBuildBitCast(g->builder, dest_ptr, ptr_u8, "");

    ZigType *ptr_type = instruction->dest_ptr->value.type;
    assert(ptr_type->id == ZigTypeIdPointer);

    bool val_is_undef = value_is_all_undef(&instruction->byte->value);
    LLVMValueRef fill_char;
    if (val_is_undef) {
        fill_char = LLVMConstInt(LLVMInt8Type(), 0xaa, false);
    } else {
        fill_char = ir_llvm_value(g, instruction->byte);
    }
    ZigLLVMBuildMemSet(g->builder, dest_ptr_casted, fill_char, len_val, get_ptr_align(g, ptr_type),
            ptr_type->data.pointer.is_volatile);

    if (val_is_undef && want_valgrind_support(g)) {
        gen_valgrind_undef(g, dest_ptr_casted, len_val);
    }
    return nullptr;
}

static LLVMValueRef ir_render_memcpy(CodeGen *g, IrExecutable *executable, IrInstructionMemcpy *instruction) {
    LLVMValueRef dest_ptr = ir_llvm_value(g, instruction->dest_ptr);
    LLVMValueRef src_ptr = ir_llvm_value(g, instruction->src_ptr);
    LLVMValueRef len_val = ir_llvm_value(g, instruction->count);

    LLVMTypeRef ptr_u8 = LLVMPointerType(LLVMInt8Type(), 0);

    LLVMValueRef dest_ptr_casted = LLVMBuildBitCast(g->builder, dest_ptr, ptr_u8, "");
    LLVMValueRef src_ptr_casted = LLVMBuildBitCast(g->builder, src_ptr, ptr_u8, "");

    ZigType *dest_ptr_type = instruction->dest_ptr->value.type;
    ZigType *src_ptr_type = instruction->src_ptr->value.type;

    assert(dest_ptr_type->id == ZigTypeIdPointer);
    assert(src_ptr_type->id == ZigTypeIdPointer);

    bool is_volatile = (dest_ptr_type->data.pointer.is_volatile || src_ptr_type->data.pointer.is_volatile);
    ZigLLVMBuildMemCpy(g->builder, dest_ptr_casted, get_ptr_align(g, dest_ptr_type),
            src_ptr_casted, get_ptr_align(g, src_ptr_type), len_val, is_volatile);
    return nullptr;
}

static LLVMValueRef ir_render_slice(CodeGen *g, IrExecutable *executable, IrInstructionSliceGen *instruction) {
    LLVMValueRef array_ptr_ptr = ir_llvm_value(g, instruction->ptr);
    ZigType *array_ptr_type = instruction->ptr->value.type;
    assert(array_ptr_type->id == ZigTypeIdPointer);
    ZigType *array_type = array_ptr_type->data.pointer.child_type;
    LLVMValueRef array_ptr = get_handle_value(g, array_ptr_ptr, array_type, array_ptr_type);

    LLVMValueRef tmp_struct_ptr = ir_llvm_value(g, instruction->result_loc);

    bool want_runtime_safety = instruction->safety_check_on && ir_want_runtime_safety(g, &instruction->base);

    if (array_type->id == ZigTypeIdArray ||
        (array_type->id == ZigTypeIdPointer && array_type->data.pointer.ptr_len == PtrLenSingle))
    {
        if (array_type->id == ZigTypeIdPointer) {
            array_type = array_type->data.pointer.child_type;
        }
        LLVMValueRef start_val = ir_llvm_value(g, instruction->start);
        LLVMValueRef end_val;
        if (instruction->end) {
            end_val = ir_llvm_value(g, instruction->end);
        } else {
            end_val = LLVMConstInt(g->builtin_types.entry_usize->llvm_type, array_type->data.array.len, false);
        }
        if (want_runtime_safety) {
            if (instruction->start->value.special == ConstValSpecialRuntime || instruction->end) {
                add_bounds_check(g, start_val, LLVMIntEQ, nullptr, LLVMIntULE, end_val);
            }
            if (instruction->end) {
                LLVMValueRef array_end = LLVMConstInt(g->builtin_types.entry_usize->llvm_type,
                        array_type->data.array.len, false);
                add_bounds_check(g, end_val, LLVMIntEQ, nullptr, LLVMIntULE, array_end);
            }
        }
        if (!type_has_bits(array_type)) {
            LLVMValueRef len_field_ptr = LLVMBuildStructGEP(g->builder, tmp_struct_ptr, slice_len_index, "");

            // TODO if runtime safety is on, store 0xaaaaaaa in ptr field
            LLVMValueRef len_value = LLVMBuildNSWSub(g->builder, end_val, start_val, "");
            gen_store_untyped(g, len_value, len_field_ptr, 0, false);
            return tmp_struct_ptr;
        }


        LLVMValueRef ptr_field_ptr = LLVMBuildStructGEP(g->builder, tmp_struct_ptr, slice_ptr_index, "");
        LLVMValueRef indices[] = {
            LLVMConstNull(g->builtin_types.entry_usize->llvm_type),
            start_val,
        };
        LLVMValueRef slice_start_ptr = LLVMBuildInBoundsGEP(g->builder, array_ptr, indices, 2, "");
        gen_store_untyped(g, slice_start_ptr, ptr_field_ptr, 0, false);

        LLVMValueRef len_field_ptr = LLVMBuildStructGEP(g->builder, tmp_struct_ptr, slice_len_index, "");
        LLVMValueRef len_value = LLVMBuildNSWSub(g->builder, end_val, start_val, "");
        gen_store_untyped(g, len_value, len_field_ptr, 0, false);

        return tmp_struct_ptr;
    } else if (array_type->id == ZigTypeIdPointer) {
        assert(array_type->data.pointer.ptr_len != PtrLenSingle);
        LLVMValueRef start_val = ir_llvm_value(g, instruction->start);
        LLVMValueRef end_val = ir_llvm_value(g, instruction->end);

        if (want_runtime_safety) {
            add_bounds_check(g, start_val, LLVMIntEQ, nullptr, LLVMIntULE, end_val);
        }

        if (type_has_bits(array_type)) {
            size_t gen_ptr_index = instruction->base.value.type->data.structure.fields[slice_ptr_index].gen_index;
            LLVMValueRef ptr_field_ptr = LLVMBuildStructGEP(g->builder, tmp_struct_ptr, gen_ptr_index, "");
            LLVMValueRef slice_start_ptr = LLVMBuildInBoundsGEP(g->builder, array_ptr, &start_val, 1, "");
            gen_store_untyped(g, slice_start_ptr, ptr_field_ptr, 0, false);
        }

        size_t gen_len_index = instruction->base.value.type->data.structure.fields[slice_len_index].gen_index;
        LLVMValueRef len_field_ptr = LLVMBuildStructGEP(g->builder, tmp_struct_ptr, gen_len_index, "");
        LLVMValueRef len_value = LLVMBuildNSWSub(g->builder, end_val, start_val, "");
        gen_store_untyped(g, len_value, len_field_ptr, 0, false);

        return tmp_struct_ptr;
    } else if (array_type->id == ZigTypeIdStruct) {
        assert(array_type->data.structure.is_slice);
        assert(LLVMGetTypeKind(LLVMTypeOf(array_ptr)) == LLVMPointerTypeKind);
        assert(LLVMGetTypeKind(LLVMGetElementType(LLVMTypeOf(array_ptr))) == LLVMStructTypeKind);
        assert(LLVMGetTypeKind(LLVMGetElementType(LLVMTypeOf(tmp_struct_ptr))) == LLVMStructTypeKind);

        size_t ptr_index = array_type->data.structure.fields[slice_ptr_index].gen_index;
        assert(ptr_index != SIZE_MAX);
        size_t len_index = array_type->data.structure.fields[slice_len_index].gen_index;
        assert(len_index != SIZE_MAX);

        LLVMValueRef prev_end = nullptr;
        if (!instruction->end || want_runtime_safety) {
            LLVMValueRef src_len_ptr = LLVMBuildStructGEP(g->builder, array_ptr, (unsigned)len_index, "");
            prev_end = gen_load_untyped(g, src_len_ptr, 0, false, "");
        }

        LLVMValueRef start_val = ir_llvm_value(g, instruction->start);
        LLVMValueRef end_val;
        if (instruction->end) {
            end_val = ir_llvm_value(g, instruction->end);
        } else {
            end_val = prev_end;
        }

        if (want_runtime_safety) {
            assert(prev_end);
            add_bounds_check(g, start_val, LLVMIntEQ, nullptr, LLVMIntULE, end_val);
            if (instruction->end) {
                add_bounds_check(g, end_val, LLVMIntEQ, nullptr, LLVMIntULE, prev_end);
            }
        }

        LLVMValueRef src_ptr_ptr = LLVMBuildStructGEP(g->builder, array_ptr, (unsigned)ptr_index, "");
        LLVMValueRef src_ptr = gen_load_untyped(g, src_ptr_ptr, 0, false, "");
        LLVMValueRef ptr_field_ptr = LLVMBuildStructGEP(g->builder, tmp_struct_ptr, (unsigned)ptr_index, "");
        LLVMValueRef slice_start_ptr = LLVMBuildInBoundsGEP(g->builder, src_ptr, &start_val, (unsigned)len_index, "");
        gen_store_untyped(g, slice_start_ptr, ptr_field_ptr, 0, false);

        LLVMValueRef len_field_ptr = LLVMBuildStructGEP(g->builder, tmp_struct_ptr, (unsigned)len_index, "");
        LLVMValueRef len_value = LLVMBuildNSWSub(g->builder, end_val, start_val, "");
        gen_store_untyped(g, len_value, len_field_ptr, 0, false);

        return tmp_struct_ptr;
    } else {
        zig_unreachable();
    }
}

static LLVMValueRef get_trap_fn_val(CodeGen *g) {
    if (g->trap_fn_val)
        return g->trap_fn_val;

    LLVMTypeRef fn_type = LLVMFunctionType(LLVMVoidType(), nullptr, 0, false);
    g->trap_fn_val = LLVMAddFunction(g->module, "llvm.debugtrap", fn_type);
    assert(LLVMGetIntrinsicID(g->trap_fn_val));

    return g->trap_fn_val;
}


static LLVMValueRef ir_render_breakpoint(CodeGen *g, IrExecutable *executable, IrInstructionBreakpoint *instruction) {
    LLVMBuildCall(g->builder, get_trap_fn_val(g), nullptr, 0, "");
    return nullptr;
}

static LLVMValueRef ir_render_return_address(CodeGen *g, IrExecutable *executable,
        IrInstructionReturnAddress *instruction)
{
    LLVMValueRef zero = LLVMConstNull(g->builtin_types.entry_i32->llvm_type);
    LLVMValueRef ptr_val = LLVMBuildCall(g->builder, get_return_address_fn_val(g), &zero, 1, "");
    return LLVMBuildPtrToInt(g->builder, ptr_val, g->builtin_types.entry_usize->llvm_type, "");
}

static LLVMValueRef get_frame_address_fn_val(CodeGen *g) {
    if (g->frame_address_fn_val)
        return g->frame_address_fn_val;

    ZigType *return_type = get_pointer_to_type(g, g->builtin_types.entry_u8, true);

    LLVMTypeRef fn_type = LLVMFunctionType(get_llvm_type(g, return_type),
            &g->builtin_types.entry_i32->llvm_type, 1, false);
    g->frame_address_fn_val = LLVMAddFunction(g->module, "llvm.frameaddress", fn_type);
    assert(LLVMGetIntrinsicID(g->frame_address_fn_val));

    return g->frame_address_fn_val;
}

static LLVMValueRef ir_render_frame_address(CodeGen *g, IrExecutable *executable,
        IrInstructionFrameAddress *instruction)
{
    LLVMValueRef zero = LLVMConstNull(g->builtin_types.entry_i32->llvm_type);
    LLVMValueRef ptr_val = LLVMBuildCall(g->builder, get_frame_address_fn_val(g), &zero, 1, "");
    return LLVMBuildPtrToInt(g->builder, ptr_val, g->builtin_types.entry_usize->llvm_type, "");
}

static LLVMValueRef get_handle_fn_val(CodeGen *g) {
    if (g->coro_frame_fn_val)
        return g->coro_frame_fn_val;

    LLVMTypeRef fn_type = LLVMFunctionType( LLVMPointerType(LLVMInt8Type(), 0)
                                          , nullptr, 0, false);
    Buf *name = buf_sprintf("llvm.coro.frame");
    g->coro_frame_fn_val = LLVMAddFunction(g->module, buf_ptr(name), fn_type);
    assert(LLVMGetIntrinsicID(g->coro_frame_fn_val));

    return g->coro_frame_fn_val;
}

static LLVMValueRef ir_render_handle(CodeGen *g, IrExecutable *executable,
        IrInstructionHandle *instruction)
{
    LLVMValueRef zero = LLVMConstNull(get_llvm_type(g, g->builtin_types.entry_promise));
    return LLVMBuildCall(g->builder, get_handle_fn_val(g), &zero, 0, "");
}

static LLVMValueRef render_shl_with_overflow(CodeGen *g, IrInstructionOverflowOp *instruction) {
    ZigType *int_type = instruction->result_ptr_type;
    assert(int_type->id == ZigTypeIdInt);

    LLVMValueRef op1 = ir_llvm_value(g, instruction->op1);
    LLVMValueRef op2 = ir_llvm_value(g, instruction->op2);
    LLVMValueRef ptr_result = ir_llvm_value(g, instruction->result_ptr);

    LLVMValueRef op2_casted = gen_widen_or_shorten(g, false, instruction->op2->value.type,
            instruction->op1->value.type, op2);

    LLVMValueRef result = LLVMBuildShl(g->builder, op1, op2_casted, "");
    LLVMValueRef orig_val;
    if (int_type->data.integral.is_signed) {
        orig_val = LLVMBuildAShr(g->builder, result, op2_casted, "");
    } else {
        orig_val = LLVMBuildLShr(g->builder, result, op2_casted, "");
    }
    LLVMValueRef overflow_bit = LLVMBuildICmp(g->builder, LLVMIntNE, op1, orig_val, "");

    gen_store(g, result, ptr_result, instruction->result_ptr->value.type);

    return overflow_bit;
}

static LLVMValueRef ir_render_overflow_op(CodeGen *g, IrExecutable *executable, IrInstructionOverflowOp *instruction) {
    AddSubMul add_sub_mul;
    switch (instruction->op) {
        case IrOverflowOpAdd:
            add_sub_mul = AddSubMulAdd;
            break;
        case IrOverflowOpSub:
            add_sub_mul = AddSubMulSub;
            break;
        case IrOverflowOpMul:
            add_sub_mul = AddSubMulMul;
            break;
        case IrOverflowOpShl:
            return render_shl_with_overflow(g, instruction);
    }

    ZigType *int_type = instruction->result_ptr_type;
    assert(int_type->id == ZigTypeIdInt);

    LLVMValueRef fn_val = get_int_overflow_fn(g, int_type, add_sub_mul);

    LLVMValueRef op1 = ir_llvm_value(g, instruction->op1);
    LLVMValueRef op2 = ir_llvm_value(g, instruction->op2);
    LLVMValueRef ptr_result = ir_llvm_value(g, instruction->result_ptr);

    LLVMValueRef params[] = {
        op1,
        op2,
    };

    LLVMValueRef result_struct = LLVMBuildCall(g->builder, fn_val, params, 2, "");
    LLVMValueRef result = LLVMBuildExtractValue(g->builder, result_struct, 0, "");
    LLVMValueRef overflow_bit = LLVMBuildExtractValue(g->builder, result_struct, 1, "");
    gen_store(g, result, ptr_result, instruction->result_ptr->value.type);

    return overflow_bit;
}

static LLVMValueRef ir_render_test_err(CodeGen *g, IrExecutable *executable, IrInstructionTestErrGen *instruction) {
    ZigType *err_union_type = instruction->err_union->value.type;
    ZigType *payload_type = err_union_type->data.error_union.payload_type;
    LLVMValueRef err_union_handle = ir_llvm_value(g, instruction->err_union);

    LLVMValueRef err_val;
    if (type_has_bits(payload_type)) {
        LLVMValueRef err_val_ptr = LLVMBuildStructGEP(g->builder, err_union_handle, err_union_err_index, "");
        err_val = gen_load_untyped(g, err_val_ptr, 0, false, "");
    } else {
        err_val = err_union_handle;
    }

    LLVMValueRef zero = LLVMConstNull(get_llvm_type(g, g->err_tag_type));
    return LLVMBuildICmp(g->builder, LLVMIntNE, err_val, zero, "");
}

static LLVMValueRef ir_render_unwrap_err_code(CodeGen *g, IrExecutable *executable,
        IrInstructionUnwrapErrCode *instruction)
{
    if (instruction->base.value.special != ConstValSpecialRuntime)
        return nullptr;

    ZigType *ptr_type = instruction->err_union_ptr->value.type;
    assert(ptr_type->id == ZigTypeIdPointer);
    ZigType *err_union_type = ptr_type->data.pointer.child_type;
    ZigType *payload_type = err_union_type->data.error_union.payload_type;
    LLVMValueRef err_union_ptr = ir_llvm_value(g, instruction->err_union_ptr);
    if (!type_has_bits(payload_type)) {
        return err_union_ptr;
    } else {
        // TODO assign undef to the payload
        LLVMValueRef err_union_handle = get_handle_value(g, err_union_ptr, err_union_type, ptr_type);
        return LLVMBuildStructGEP(g->builder, err_union_handle, err_union_err_index, "");
    }
}

static LLVMValueRef ir_render_unwrap_err_payload(CodeGen *g, IrExecutable *executable,
        IrInstructionUnwrapErrPayload *instruction)
{
    if (instruction->base.value.special != ConstValSpecialRuntime)
        return nullptr;

    bool want_safety = instruction->safety_check_on && ir_want_runtime_safety(g, &instruction->base) &&
        g->errors_by_index.length > 1;
    if (!want_safety && !type_has_bits(instruction->base.value.type))
        return nullptr;
    ZigType *ptr_type = instruction->value->value.type;
    assert(ptr_type->id == ZigTypeIdPointer);
    ZigType *err_union_type = ptr_type->data.pointer.child_type;
    ZigType *payload_type = err_union_type->data.error_union.payload_type;
    LLVMValueRef err_union_ptr = ir_llvm_value(g, instruction->value);
    LLVMValueRef err_union_handle = get_handle_value(g, err_union_ptr, err_union_type, ptr_type);

    if (!type_has_bits(err_union_type->data.error_union.err_set_type)) {
        return err_union_handle;
    }

    if (want_safety) {
        LLVMValueRef err_val;
        if (type_has_bits(payload_type)) {
            LLVMValueRef err_val_ptr = LLVMBuildStructGEP(g->builder, err_union_handle, err_union_err_index, "");
            err_val = gen_load_untyped(g, err_val_ptr, 0, false, "");
        } else {
            err_val = err_union_handle;
        }
        LLVMValueRef zero = LLVMConstNull(get_llvm_type(g, g->err_tag_type));
        LLVMValueRef cond_val = LLVMBuildICmp(g->builder, LLVMIntEQ, err_val, zero, "");
        LLVMBasicBlockRef err_block = LLVMAppendBasicBlock(g->cur_fn_val, "UnwrapErrError");
        LLVMBasicBlockRef ok_block = LLVMAppendBasicBlock(g->cur_fn_val, "UnwrapErrOk");
        LLVMBuildCondBr(g->builder, cond_val, ok_block, err_block);

        LLVMPositionBuilderAtEnd(g->builder, err_block);
        gen_safety_crash_for_err(g, err_val, instruction->base.scope);

        LLVMPositionBuilderAtEnd(g->builder, ok_block);
    }

    if (type_has_bits(payload_type)) {
        if (instruction->initializing) {
            LLVMValueRef err_tag_ptr = LLVMBuildStructGEP(g->builder, err_union_handle, err_union_err_index, "");
            LLVMValueRef ok_err_val = LLVMConstNull(get_llvm_type(g, g->err_tag_type));
            gen_store_untyped(g, ok_err_val, err_tag_ptr, 0, false);
        }
        return LLVMBuildStructGEP(g->builder, err_union_handle, err_union_payload_index, "");
    } else {
        return nullptr;
    }
}

static LLVMValueRef ir_render_optional_wrap(CodeGen *g, IrExecutable *executable, IrInstructionOptionalWrap *instruction) {
    ZigType *wanted_type = instruction->base.value.type;

    assert(wanted_type->id == ZigTypeIdOptional);

    ZigType *child_type = wanted_type->data.maybe.child_type;

    if (!type_has_bits(child_type)) {
        LLVMValueRef result = LLVMConstAllOnes(LLVMInt1Type());
        if (instruction->result_loc != nullptr) {
            LLVMValueRef result_loc = ir_llvm_value(g, instruction->result_loc);
            gen_store_untyped(g, result, result_loc, 0, false);
        }
        return result;
    }

    LLVMValueRef payload_val = ir_llvm_value(g, instruction->operand);
    if (!handle_is_ptr(wanted_type)) {
        if (instruction->result_loc != nullptr) {
            LLVMValueRef result_loc = ir_llvm_value(g, instruction->result_loc);
            gen_store_untyped(g, payload_val, result_loc, 0, false);
        }
        return payload_val;
    }

    LLVMValueRef result_loc = ir_llvm_value(g, instruction->result_loc);

    LLVMValueRef val_ptr = LLVMBuildStructGEP(g->builder, result_loc, maybe_child_index, "");
    // child_type and instruction->value->value.type may differ by constness
    gen_assign_raw(g, val_ptr, get_pointer_to_type(g, child_type, false), payload_val);
    LLVMValueRef maybe_ptr = LLVMBuildStructGEP(g->builder, result_loc, maybe_null_index, "");
    gen_store_untyped(g, LLVMConstAllOnes(LLVMInt1Type()), maybe_ptr, 0, false);

    return result_loc;
}

static LLVMValueRef ir_render_err_wrap_code(CodeGen *g, IrExecutable *executable, IrInstructionErrWrapCode *instruction) {
    ZigType *wanted_type = instruction->base.value.type;

    assert(wanted_type->id == ZigTypeIdErrorUnion);

    LLVMValueRef err_val = ir_llvm_value(g, instruction->operand);

    if (!handle_is_ptr(wanted_type))
        return err_val;

    LLVMValueRef result_loc = ir_llvm_value(g, instruction->result_loc);

    LLVMValueRef err_tag_ptr = LLVMBuildStructGEP(g->builder, result_loc, err_union_err_index, "");
    gen_store_untyped(g, err_val, err_tag_ptr, 0, false);

    // TODO store undef to the payload

    return result_loc;
}

static LLVMValueRef ir_render_err_wrap_payload(CodeGen *g, IrExecutable *executable, IrInstructionErrWrapPayload *instruction) {
    ZigType *wanted_type = instruction->base.value.type;

    assert(wanted_type->id == ZigTypeIdErrorUnion);

    ZigType *payload_type = wanted_type->data.error_union.payload_type;
    ZigType *err_set_type = wanted_type->data.error_union.err_set_type;

    if (!type_has_bits(err_set_type)) {
        return ir_llvm_value(g, instruction->operand);
    }

    LLVMValueRef ok_err_val = LLVMConstNull(get_llvm_type(g, g->err_tag_type));

    if (!type_has_bits(payload_type))
        return ok_err_val;


    LLVMValueRef result_loc = ir_llvm_value(g, instruction->result_loc);

    LLVMValueRef payload_val = ir_llvm_value(g, instruction->operand);

    LLVMValueRef err_tag_ptr = LLVMBuildStructGEP(g->builder, result_loc, err_union_err_index, "");
    gen_store_untyped(g, ok_err_val, err_tag_ptr, 0, false);

    LLVMValueRef payload_ptr = LLVMBuildStructGEP(g->builder, result_loc, err_union_payload_index, "");
    gen_assign_raw(g, payload_ptr, get_pointer_to_type(g, payload_type, false), payload_val);

    return result_loc;
}

static LLVMValueRef ir_render_union_tag(CodeGen *g, IrExecutable *executable, IrInstructionUnionTag *instruction) {
    ZigType *union_type = instruction->value->value.type;

    ZigType *tag_type = union_type->data.unionation.tag_type;
    if (!type_has_bits(tag_type))
        return nullptr;

    LLVMValueRef union_val = ir_llvm_value(g, instruction->value);
    if (union_type->data.unionation.gen_field_count == 0)
        return union_val;

    assert(union_type->data.unionation.gen_tag_index != SIZE_MAX);
    LLVMValueRef tag_field_ptr = LLVMBuildStructGEP(g->builder, union_val,
            union_type->data.unionation.gen_tag_index, "");
    ZigType *ptr_type = get_pointer_to_type(g, tag_type, false);
    return get_handle_value(g, tag_field_ptr, tag_type, ptr_type);
}

static LLVMValueRef ir_render_panic(CodeGen *g, IrExecutable *executable, IrInstructionPanic *instruction) {
    gen_panic(g, ir_llvm_value(g, instruction->msg), get_cur_err_ret_trace_val(g, instruction->base.scope));
    return nullptr;
}

static LLVMValueRef ir_render_coro_id(CodeGen *g, IrExecutable *executable, IrInstructionCoroId *instruction) {
    LLVMValueRef promise_ptr = ir_llvm_value(g, instruction->promise_ptr);
    LLVMValueRef align_val = LLVMConstInt(LLVMInt32Type(), get_coro_frame_align_bytes(g), false);
    LLVMValueRef null = LLVMConstIntToPtr(LLVMConstNull(g->builtin_types.entry_usize->llvm_type),
            LLVMPointerType(LLVMInt8Type(), 0));
    LLVMValueRef params[] = {
        align_val,
        promise_ptr,
        null,
        null,
    };
    return LLVMBuildCall(g->builder, get_coro_id_fn_val(g), params, 4, "");
}

static LLVMValueRef ir_render_coro_alloc(CodeGen *g, IrExecutable *executable, IrInstructionCoroAlloc *instruction) {
    LLVMValueRef token = ir_llvm_value(g, instruction->coro_id);
    return LLVMBuildCall(g->builder, get_coro_alloc_fn_val(g), &token, 1, "");
}

static LLVMValueRef ir_render_coro_size(CodeGen *g, IrExecutable *executable, IrInstructionCoroSize *instruction) {
    return LLVMBuildCall(g->builder, get_coro_size_fn_val(g), nullptr, 0, "");
}

static LLVMValueRef ir_render_coro_begin(CodeGen *g, IrExecutable *executable, IrInstructionCoroBegin *instruction) {
    LLVMValueRef coro_id = ir_llvm_value(g, instruction->coro_id);
    LLVMValueRef coro_mem_ptr = ir_llvm_value(g, instruction->coro_mem_ptr);
    LLVMValueRef params[] = {
        coro_id,
        coro_mem_ptr,
    };
    return LLVMBuildCall(g->builder, get_coro_begin_fn_val(g), params, 2, "");
}

static LLVMValueRef ir_render_coro_alloc_fail(CodeGen *g, IrExecutable *executable,
        IrInstructionCoroAllocFail *instruction)
{
    size_t err_code_ptr_arg_index = get_async_err_code_arg_index(g, &g->cur_fn->type_entry->data.fn.fn_type_id);
    LLVMValueRef err_code_ptr_val = LLVMGetParam(g->cur_fn_val, err_code_ptr_arg_index);
    LLVMValueRef err_code = ir_llvm_value(g, instruction->err_val);
    LLVMBuildStore(g->builder, err_code, err_code_ptr_val);

    LLVMValueRef return_value;
    if (ir_want_runtime_safety(g, &instruction->base)) {
        return_value = LLVMConstNull(LLVMPointerType(LLVMInt8Type(), 0));
    } else {
        return_value = LLVMGetUndef(LLVMPointerType(LLVMInt8Type(), 0));
    }
    LLVMBuildRet(g->builder, return_value);
    return nullptr;
}

static LLVMValueRef ir_render_coro_suspend(CodeGen *g, IrExecutable *executable, IrInstructionCoroSuspend *instruction) {
    LLVMValueRef save_point;
    if (instruction->save_point == nullptr) {
        save_point = LLVMConstNull(ZigLLVMTokenTypeInContext(LLVMGetGlobalContext()));
    } else {
        save_point = ir_llvm_value(g, instruction->save_point);
    }
    LLVMValueRef is_final = ir_llvm_value(g, instruction->is_final);
    LLVMValueRef params[] = {
        save_point,
        is_final,
    };
    return LLVMBuildCall(g->builder, get_coro_suspend_fn_val(g), params, 2, "");
}

static LLVMValueRef ir_render_coro_end(CodeGen *g, IrExecutable *executable, IrInstructionCoroEnd *instruction) {
    LLVMValueRef params[] = {
        LLVMConstNull(LLVMPointerType(LLVMInt8Type(), 0)),
        LLVMConstNull(LLVMInt1Type()),
    };
    return LLVMBuildCall(g->builder, get_coro_end_fn_val(g), params, 2, "");
}

static LLVMValueRef ir_render_coro_free(CodeGen *g, IrExecutable *executable, IrInstructionCoroFree *instruction) {
    LLVMValueRef coro_id = ir_llvm_value(g, instruction->coro_id);
    LLVMValueRef coro_handle = ir_llvm_value(g, instruction->coro_handle);
    LLVMValueRef params[] = {
        coro_id,
        coro_handle,
    };
    return LLVMBuildCall(g->builder, get_coro_free_fn_val(g), params, 2, "");
}

static LLVMValueRef ir_render_coro_resume(CodeGen *g, IrExecutable *executable, IrInstructionCoroResume *instruction) {
    LLVMValueRef awaiter_handle = ir_llvm_value(g, instruction->awaiter_handle);
    return LLVMBuildCall(g->builder, get_coro_resume_fn_val(g), &awaiter_handle, 1, "");
}

static LLVMValueRef ir_render_coro_save(CodeGen *g, IrExecutable *executable, IrInstructionCoroSave *instruction) {
    LLVMValueRef coro_handle = ir_llvm_value(g, instruction->coro_handle);
    return LLVMBuildCall(g->builder, get_coro_save_fn_val(g), &coro_handle, 1, "");
}

static LLVMValueRef ir_render_coro_promise(CodeGen *g, IrExecutable *executable, IrInstructionCoroPromise *instruction) {
    LLVMValueRef coro_handle = ir_llvm_value(g, instruction->coro_handle);
    LLVMValueRef params[] = {
        coro_handle,
        LLVMConstInt(LLVMInt32Type(), get_coro_frame_align_bytes(g), false),
        LLVMConstNull(LLVMInt1Type()),
    };
    LLVMValueRef uncasted_result = LLVMBuildCall(g->builder, get_coro_promise_fn_val(g), params, 3, "");
    return LLVMBuildBitCast(g->builder, uncasted_result, get_llvm_type(g, instruction->base.value.type), "");
}

static LLVMValueRef get_coro_alloc_helper_fn_val(CodeGen *g, LLVMTypeRef alloc_fn_type_ref, ZigType *fn_type) {
    if (g->coro_alloc_helper_fn_val != nullptr)
        return g->coro_alloc_helper_fn_val;

    assert(fn_type->id == ZigTypeIdFn);

    ZigType *ptr_to_err_code_type = get_pointer_to_type(g, g->builtin_types.entry_global_error_set, false);

    LLVMTypeRef alloc_raw_fn_type_ref = LLVMGetElementType(alloc_fn_type_ref);
    LLVMTypeRef *alloc_fn_arg_types = allocate<LLVMTypeRef>(LLVMCountParamTypes(alloc_raw_fn_type_ref));
    LLVMGetParamTypes(alloc_raw_fn_type_ref, alloc_fn_arg_types);

    ZigList<LLVMTypeRef> arg_types = {};
    arg_types.append(alloc_fn_type_ref);
    if (g->have_err_ret_tracing) {
        arg_types.append(alloc_fn_arg_types[1]);
    }
    arg_types.append(alloc_fn_arg_types[g->have_err_ret_tracing ? 2 : 1]);
    arg_types.append(get_llvm_type(g, ptr_to_err_code_type));
    arg_types.append(g->builtin_types.entry_usize->llvm_type);

    LLVMTypeRef fn_type_ref = LLVMFunctionType(LLVMPointerType(LLVMInt8Type(), 0),
            arg_types.items, arg_types.length, false);

    Buf *fn_name = get_mangled_name(g, buf_create_from_str("__zig_coro_alloc_helper"), false);
    LLVMValueRef fn_val = LLVMAddFunction(g->module, buf_ptr(fn_name), fn_type_ref);
    LLVMSetLinkage(fn_val, LLVMInternalLinkage);
    LLVMSetFunctionCallConv(fn_val, get_llvm_cc(g, CallingConventionUnspecified));
    addLLVMFnAttr(fn_val, "nounwind");
    addLLVMArgAttr(fn_val, (unsigned)0, "nonnull");
    addLLVMArgAttr(fn_val, (unsigned)1, "nonnull");

    LLVMBasicBlockRef prev_block = LLVMGetInsertBlock(g->builder);
    LLVMValueRef prev_debug_location = LLVMGetCurrentDebugLocation(g->builder);
    ZigFn *prev_cur_fn = g->cur_fn;
    LLVMValueRef prev_cur_fn_val = g->cur_fn_val;

    LLVMBasicBlockRef entry_block = LLVMAppendBasicBlock(fn_val, "Entry");
    LLVMPositionBuilderAtEnd(g->builder, entry_block);
    ZigLLVMClearCurrentDebugLocation(g->builder);
    g->cur_fn = nullptr;
    g->cur_fn_val = fn_val;

    LLVMValueRef sret_ptr = LLVMBuildAlloca(g->builder, LLVMGetElementType(alloc_fn_arg_types[0]), "");

    size_t next_arg = 0;
    LLVMValueRef realloc_fn_val = LLVMGetParam(fn_val, next_arg);
    next_arg += 1;

    LLVMValueRef stack_trace_val;
    if (g->have_err_ret_tracing) {
        stack_trace_val = LLVMGetParam(fn_val, next_arg);
        next_arg += 1;
    }

    LLVMValueRef allocator_val = LLVMGetParam(fn_val, next_arg);
    next_arg += 1;
    LLVMValueRef err_code_ptr = LLVMGetParam(fn_val, next_arg);
    next_arg += 1;
    LLVMValueRef coro_size = LLVMGetParam(fn_val, next_arg);
    next_arg += 1;
    LLVMValueRef alignment_val = LLVMConstInt(g->builtin_types.entry_u29->llvm_type,
            get_coro_frame_align_bytes(g), false);

    ConstExprValue *zero_array = create_const_str_lit(g, buf_create_from_str(""));
    ConstExprValue *undef_slice_zero = create_const_slice(g, zero_array, 0, 0, false);
    render_const_val(g, undef_slice_zero, "");
    render_const_val_global(g, undef_slice_zero, "");

    ZigList<LLVMValueRef> args = {};
    args.append(sret_ptr);
    if (g->have_err_ret_tracing) {
        args.append(stack_trace_val);
    }
    args.append(allocator_val);
    args.append(undef_slice_zero->global_refs->llvm_global);
    args.append(LLVMGetUndef(g->builtin_types.entry_u29->llvm_type));
    args.append(coro_size);
    args.append(alignment_val);
    LLVMValueRef call_instruction = ZigLLVMBuildCall(g->builder, realloc_fn_val, args.items, args.length,
            get_llvm_cc(g, CallingConventionUnspecified), ZigLLVM_FnInlineAuto, "");
    set_call_instr_sret(g, call_instruction);
    LLVMValueRef err_val_ptr = LLVMBuildStructGEP(g->builder, sret_ptr, err_union_err_index, "");
    LLVMValueRef err_val = LLVMBuildLoad(g->builder, err_val_ptr, "");
    LLVMBuildStore(g->builder, err_val, err_code_ptr);
    LLVMValueRef ok_bit = LLVMBuildICmp(g->builder, LLVMIntEQ, err_val, LLVMConstNull(LLVMTypeOf(err_val)), "");
    LLVMBasicBlockRef ok_block = LLVMAppendBasicBlock(fn_val, "AllocOk");
    LLVMBasicBlockRef fail_block = LLVMAppendBasicBlock(fn_val, "AllocFail");
    LLVMBuildCondBr(g->builder, ok_bit, ok_block, fail_block);

    LLVMPositionBuilderAtEnd(g->builder, ok_block);
    LLVMValueRef payload_ptr = LLVMBuildStructGEP(g->builder, sret_ptr, err_union_payload_index, "");
    ZigType *u8_ptr_type = get_pointer_to_type_extra(g, g->builtin_types.entry_u8, false, false,
            PtrLenUnknown, get_abi_alignment(g, g->builtin_types.entry_u8), 0, 0, false);
    ZigType *slice_type = get_slice_type(g, u8_ptr_type);
    size_t ptr_field_index = slice_type->data.structure.fields[slice_ptr_index].gen_index;
    LLVMValueRef ptr_field_ptr = LLVMBuildStructGEP(g->builder, payload_ptr, ptr_field_index, "");
    LLVMValueRef ptr_val = LLVMBuildLoad(g->builder, ptr_field_ptr, "");
    LLVMBuildRet(g->builder, ptr_val);

    LLVMPositionBuilderAtEnd(g->builder, fail_block);
    LLVMBuildRet(g->builder, LLVMConstNull(LLVMPointerType(LLVMInt8Type(), 0)));

    g->cur_fn = prev_cur_fn;
    g->cur_fn_val = prev_cur_fn_val;
    LLVMPositionBuilderAtEnd(g->builder, prev_block);
    if (!g->strip_debug_symbols) {
        LLVMSetCurrentDebugLocation(g->builder, prev_debug_location);
    }

    g->coro_alloc_helper_fn_val = fn_val;
    return fn_val;
}

static LLVMValueRef ir_render_coro_alloc_helper(CodeGen *g, IrExecutable *executable,
        IrInstructionCoroAllocHelper *instruction)
{
    LLVMValueRef realloc_fn = ir_llvm_value(g, instruction->realloc_fn);
    LLVMValueRef coro_size = ir_llvm_value(g, instruction->coro_size);
    LLVMValueRef fn_val = get_coro_alloc_helper_fn_val(g, LLVMTypeOf(realloc_fn), instruction->realloc_fn->value.type);
    size_t err_code_ptr_arg_index = get_async_err_code_arg_index(g, &g->cur_fn->type_entry->data.fn.fn_type_id);
    size_t allocator_arg_index = get_async_allocator_arg_index(g, &g->cur_fn->type_entry->data.fn.fn_type_id);

    ZigList<LLVMValueRef> params = {};
    params.append(realloc_fn);
    uint32_t err_ret_trace_arg_index = get_err_ret_trace_arg_index(g, g->cur_fn);
    if (err_ret_trace_arg_index != UINT32_MAX) {
        params.append(LLVMGetParam(g->cur_fn_val, err_ret_trace_arg_index));
    }
    params.append(LLVMGetParam(g->cur_fn_val, allocator_arg_index));
    params.append(LLVMGetParam(g->cur_fn_val, err_code_ptr_arg_index));
    params.append(coro_size);

    return ZigLLVMBuildCall(g->builder, fn_val, params.items, params.length,
            get_llvm_cc(g, CallingConventionUnspecified), ZigLLVM_FnInlineAuto, "");
}

static LLVMValueRef ir_render_atomic_rmw(CodeGen *g, IrExecutable *executable,
        IrInstructionAtomicRmw *instruction)
{
    bool is_signed;
    ZigType *operand_type = instruction->operand->value.type;
    if (operand_type->id == ZigTypeIdInt) {
        is_signed = operand_type->data.integral.is_signed;
    } else {
        is_signed = false;
    }
    LLVMAtomicRMWBinOp op = to_LLVMAtomicRMWBinOp(instruction->resolved_op, is_signed);
    LLVMAtomicOrdering ordering = to_LLVMAtomicOrdering(instruction->resolved_ordering);
    LLVMValueRef ptr = ir_llvm_value(g, instruction->ptr);
    LLVMValueRef operand = ir_llvm_value(g, instruction->operand);

    if (get_codegen_ptr_type(operand_type) == nullptr) {
        return LLVMBuildAtomicRMW(g->builder, op, ptr, operand, ordering, false);
    }

    // it's a pointer but we need to treat it as an int
    LLVMValueRef casted_ptr = LLVMBuildBitCast(g->builder, ptr,
        LLVMPointerType(g->builtin_types.entry_usize->llvm_type, 0), "");
    LLVMValueRef casted_operand = LLVMBuildPtrToInt(g->builder, operand, g->builtin_types.entry_usize->llvm_type, "");
    LLVMValueRef uncasted_result = LLVMBuildAtomicRMW(g->builder, op, casted_ptr, casted_operand, ordering, false);
    return LLVMBuildIntToPtr(g->builder, uncasted_result, get_llvm_type(g, operand_type), "");
}

static LLVMValueRef ir_render_atomic_load(CodeGen *g, IrExecutable *executable,
        IrInstructionAtomicLoad *instruction)
{
    LLVMAtomicOrdering ordering = to_LLVMAtomicOrdering(instruction->resolved_ordering);
    LLVMValueRef ptr = ir_llvm_value(g, instruction->ptr);
    LLVMValueRef load_inst = gen_load(g, ptr, instruction->ptr->value.type, "");
    LLVMSetOrdering(load_inst, ordering);
    return load_inst;
}

static LLVMValueRef ir_render_merge_err_ret_traces(CodeGen *g, IrExecutable *executable,
        IrInstructionMergeErrRetTraces *instruction)
{
    assert(g->have_err_ret_tracing);

    LLVMValueRef src_trace_ptr = ir_llvm_value(g, instruction->src_err_ret_trace_ptr);
    LLVMValueRef dest_trace_ptr = ir_llvm_value(g, instruction->dest_err_ret_trace_ptr);

    LLVMValueRef args[] = { dest_trace_ptr, src_trace_ptr };
    ZigLLVMBuildCall(g->builder, get_merge_err_ret_traces_fn_val(g), args, 2, get_llvm_cc(g, CallingConventionUnspecified), ZigLLVM_FnInlineAuto, "");
    return nullptr;
}

static LLVMValueRef ir_render_mark_err_ret_trace_ptr(CodeGen *g, IrExecutable *executable,
        IrInstructionMarkErrRetTracePtr *instruction)
{
    assert(g->have_err_ret_tracing);
    g->cur_err_ret_trace_val_stack = ir_llvm_value(g, instruction->err_ret_trace_ptr);
    return nullptr;
}

static LLVMValueRef ir_render_float_op(CodeGen *g, IrExecutable *executable, IrInstructionFloatOp *instruction) {
    LLVMValueRef op = ir_llvm_value(g, instruction->op1);
    assert(instruction->base.value.type->id == ZigTypeIdFloat);
    LLVMValueRef fn_val = get_float_fn(g, instruction->base.value.type, ZigLLVMFnIdFloatOp, instruction->op);
    return LLVMBuildCall(g->builder, fn_val, &op, 1, "");
}

static LLVMValueRef ir_render_mul_add(CodeGen *g, IrExecutable *executable, IrInstructionMulAdd *instruction) {
    LLVMValueRef op1 = ir_llvm_value(g, instruction->op1);
    LLVMValueRef op2 = ir_llvm_value(g, instruction->op2);
    LLVMValueRef op3 = ir_llvm_value(g, instruction->op3);
    assert(instruction->base.value.type->id == ZigTypeIdFloat ||
           instruction->base.value.type->id == ZigTypeIdVector);
    LLVMValueRef fn_val = get_float_fn(g, instruction->base.value.type, ZigLLVMFnIdFMA, BuiltinFnIdMulAdd);
    LLVMValueRef args[3] = {
        op1,
        op2,
        op3,
    };
    return LLVMBuildCall(g->builder, fn_val, args, 3, "");
}

static LLVMValueRef ir_render_bswap(CodeGen *g, IrExecutable *executable, IrInstructionBswap *instruction) {
    LLVMValueRef op = ir_llvm_value(g, instruction->op);
    ZigType *int_type = instruction->base.value.type;
    assert(int_type->id == ZigTypeIdInt);
    if (int_type->data.integral.bit_count % 16 == 0) {
        LLVMValueRef fn_val = get_int_builtin_fn(g, instruction->base.value.type, BuiltinFnIdBswap);
        return LLVMBuildCall(g->builder, fn_val, &op, 1, "");
    }
    // Not an even number of bytes, so we zext 1 byte, then bswap, shift right 1 byte, truncate
    ZigType *extended_type = get_int_type(g, int_type->data.integral.is_signed,
            int_type->data.integral.bit_count + 8);
    // aabbcc
    LLVMValueRef extended = LLVMBuildZExt(g->builder, op, get_llvm_type(g, extended_type), "");
    // 00aabbcc
    LLVMValueRef fn_val = get_int_builtin_fn(g, extended_type, BuiltinFnIdBswap);
    LLVMValueRef swapped = LLVMBuildCall(g->builder, fn_val, &extended, 1, "");
    // ccbbaa00
    LLVMValueRef shifted = ZigLLVMBuildLShrExact(g->builder, swapped,
            LLVMConstInt(get_llvm_type(g, extended_type), 8, false), "");
    // 00ccbbaa
    return LLVMBuildTrunc(g->builder, shifted, get_llvm_type(g, int_type), "");
}

static LLVMValueRef ir_render_bit_reverse(CodeGen *g, IrExecutable *executable, IrInstructionBitReverse *instruction) {
    LLVMValueRef op = ir_llvm_value(g, instruction->op);
    ZigType *int_type = instruction->base.value.type;
    assert(int_type->id == ZigTypeIdInt);
    LLVMValueRef fn_val = get_int_builtin_fn(g, instruction->base.value.type, BuiltinFnIdBitReverse);
    return LLVMBuildCall(g->builder, fn_val, &op, 1, "");
}

static LLVMValueRef ir_render_vector_to_array(CodeGen *g, IrExecutable *executable,
        IrInstructionVectorToArray *instruction)
{
    ZigType *array_type = instruction->base.value.type;
    assert(array_type->id == ZigTypeIdArray);
    assert(handle_is_ptr(array_type));
    LLVMValueRef result_loc = ir_llvm_value(g, instruction->result_loc);
    LLVMValueRef vector = ir_llvm_value(g, instruction->vector);
    LLVMValueRef casted_ptr = LLVMBuildBitCast(g->builder, result_loc,
            LLVMPointerType(get_llvm_type(g, instruction->vector->value.type), 0), "");
    gen_store_untyped(g, vector, casted_ptr, get_ptr_align(g, instruction->result_loc->value.type), false);
    return result_loc;
}

static LLVMValueRef ir_render_array_to_vector(CodeGen *g, IrExecutable *executable,
        IrInstructionArrayToVector *instruction)
{
    ZigType *vector_type = instruction->base.value.type;
    assert(vector_type->id == ZigTypeIdVector);
    assert(!handle_is_ptr(vector_type));
    LLVMValueRef array_ptr = ir_llvm_value(g, instruction->array);
    LLVMValueRef casted_ptr = LLVMBuildBitCast(g->builder, array_ptr,
            LLVMPointerType(get_llvm_type(g, vector_type), 0), "");
    return gen_load_untyped(g, casted_ptr, 0, false, "");
}

static LLVMValueRef ir_render_assert_zero(CodeGen *g, IrExecutable *executable,
        IrInstructionAssertZero *instruction)
{
    LLVMValueRef target = ir_llvm_value(g, instruction->target);
    ZigType *int_type = instruction->target->value.type;
    if (ir_want_runtime_safety(g, &instruction->base)) {
        return gen_assert_zero(g, target, int_type);
    }
    return nullptr;
}

static LLVMValueRef ir_render_assert_non_null(CodeGen *g, IrExecutable *executable,
        IrInstructionAssertNonNull *instruction)
{
    LLVMValueRef target = ir_llvm_value(g, instruction->target);
    ZigType *target_type = instruction->target->value.type;

    if (target_type->id == ZigTypeIdPointer) {
        assert(target_type->data.pointer.ptr_len == PtrLenC);
        LLVMValueRef non_null_bit = LLVMBuildICmp(g->builder, LLVMIntNE, target,
                LLVMConstNull(get_llvm_type(g, target_type)), "");

        LLVMBasicBlockRef fail_block = LLVMAppendBasicBlock(g->cur_fn_val, "AssertNonNullFail");
        LLVMBasicBlockRef ok_block = LLVMAppendBasicBlock(g->cur_fn_val, "AssertNonNullOk");
        LLVMBuildCondBr(g->builder, non_null_bit, ok_block, fail_block);

        LLVMPositionBuilderAtEnd(g->builder, fail_block);
        gen_assertion(g, PanicMsgIdUnwrapOptionalFail, &instruction->base);

        LLVMPositionBuilderAtEnd(g->builder, ok_block);
    } else {
        zig_unreachable();
    }
    return nullptr;
}

static void set_debug_location(CodeGen *g, IrInstruction *instruction) {
    AstNode *source_node = instruction->source_node;
    Scope *scope = instruction->scope;

    assert(source_node);
    assert(scope);

    ZigLLVMSetCurrentDebugLocation(g->builder, (int)source_node->line + 1,
            (int)source_node->column + 1, get_di_scope(g, scope));
}

static LLVMValueRef ir_render_instruction(CodeGen *g, IrExecutable *executable, IrInstruction *instruction) {
    switch (instruction->id) {
        case IrInstructionIdInvalid:
        case IrInstructionIdConst:
        case IrInstructionIdTypeOf:
        case IrInstructionIdFieldPtr:
        case IrInstructionIdSetCold:
        case IrInstructionIdSetRuntimeSafety:
        case IrInstructionIdSetFloatMode:
        case IrInstructionIdArrayType:
        case IrInstructionIdPromiseType:
        case IrInstructionIdSliceType:
        case IrInstructionIdSizeOf:
        case IrInstructionIdSwitchTarget:
        case IrInstructionIdContainerInitFields:
        case IrInstructionIdCompileErr:
        case IrInstructionIdCompileLog:
        case IrInstructionIdImport:
        case IrInstructionIdCImport:
        case IrInstructionIdCInclude:
        case IrInstructionIdCDefine:
        case IrInstructionIdCUndef:
        case IrInstructionIdEmbedFile:
        case IrInstructionIdIntType:
        case IrInstructionIdVectorType:
        case IrInstructionIdMemberCount:
        case IrInstructionIdMemberType:
        case IrInstructionIdMemberName:
        case IrInstructionIdAlignOf:
        case IrInstructionIdFnProto:
        case IrInstructionIdTestComptime:
        case IrInstructionIdCheckSwitchProngs:
        case IrInstructionIdCheckStatementIsVoid:
        case IrInstructionIdTypeName:
        case IrInstructionIdDeclRef:
        case IrInstructionIdSwitchVar:
        case IrInstructionIdSwitchElseVar:
        case IrInstructionIdByteOffsetOf:
        case IrInstructionIdBitOffsetOf:
        case IrInstructionIdTypeInfo:
        case IrInstructionIdHasField:
        case IrInstructionIdTypeId:
        case IrInstructionIdSetEvalBranchQuota:
        case IrInstructionIdPtrType:
        case IrInstructionIdOpaqueType:
        case IrInstructionIdSetAlignStack:
        case IrInstructionIdArgType:
        case IrInstructionIdTagType:
        case IrInstructionIdExport:
        case IrInstructionIdErrorUnion:
        case IrInstructionIdPromiseResultType:
        case IrInstructionIdAwaitBookkeeping:
        case IrInstructionIdAddImplicitReturnType:
        case IrInstructionIdIntCast:
        case IrInstructionIdFloatCast:
        case IrInstructionIdIntToFloat:
        case IrInstructionIdFloatToInt:
        case IrInstructionIdBoolToInt:
        case IrInstructionIdErrSetCast:
        case IrInstructionIdFromBytes:
        case IrInstructionIdToBytes:
        case IrInstructionIdEnumToInt:
        case IrInstructionIdCheckRuntimeScope:
        case IrInstructionIdDeclVarSrc:
        case IrInstructionIdPtrCastSrc:
        case IrInstructionIdCmpxchgSrc:
        case IrInstructionIdLoadPtr:
        case IrInstructionIdGlobalAsm:
<<<<<<< HEAD
        case IrInstructionIdHasDecl:
        case IrInstructionIdUndeclaredIdent:
        case IrInstructionIdCallSrc:
        case IrInstructionIdAllocaSrc:
        case IrInstructionIdEndExpr:
        case IrInstructionIdAllocaGen:
        case IrInstructionIdImplicitCast:
        case IrInstructionIdResolveResult:
        case IrInstructionIdResetResult:
        case IrInstructionIdResultPtr:
        case IrInstructionIdContainerInitList:
        case IrInstructionIdSliceSrc:
        case IrInstructionIdRef:
        case IrInstructionIdBitCastSrc:
        case IrInstructionIdTestErrSrc:
=======
        case IrInstructionIdUnionInit2:
>>>>>>> 9b7ad124
            zig_unreachable();

        case IrInstructionIdDeclVarGen:
            return ir_render_decl_var(g, executable, (IrInstructionDeclVarGen *)instruction);
        case IrInstructionIdReturn:
            return ir_render_return(g, executable, (IrInstructionReturn *)instruction);
        case IrInstructionIdBinOp:
            return ir_render_bin_op(g, executable, (IrInstructionBinOp *)instruction);
        case IrInstructionIdCast:
            return ir_render_cast(g, executable, (IrInstructionCast *)instruction);
        case IrInstructionIdUnreachable:
            return ir_render_unreachable(g, executable, (IrInstructionUnreachable *)instruction);
        case IrInstructionIdCondBr:
            return ir_render_cond_br(g, executable, (IrInstructionCondBr *)instruction);
        case IrInstructionIdBr:
            return ir_render_br(g, executable, (IrInstructionBr *)instruction);
        case IrInstructionIdUnOp:
            return ir_render_un_op(g, executable, (IrInstructionUnOp *)instruction);
        case IrInstructionIdLoadPtrGen:
            return ir_render_load_ptr(g, executable, (IrInstructionLoadPtrGen *)instruction);
        case IrInstructionIdStorePtr:
            return ir_render_store_ptr(g, executable, (IrInstructionStorePtr *)instruction);
        case IrInstructionIdVarPtr:
            return ir_render_var_ptr(g, executable, (IrInstructionVarPtr *)instruction);
        case IrInstructionIdReturnPtr:
            return ir_render_return_ptr(g, executable, (IrInstructionReturnPtr *)instruction);
        case IrInstructionIdElemPtr:
            return ir_render_elem_ptr(g, executable, (IrInstructionElemPtr *)instruction);
        case IrInstructionIdCallGen:
            return ir_render_call(g, executable, (IrInstructionCallGen *)instruction);
        case IrInstructionIdStructFieldPtr:
            return ir_render_struct_field_ptr(g, executable, (IrInstructionStructFieldPtr *)instruction);
        case IrInstructionIdUnionFieldPtr:
            return ir_render_union_field_ptr(g, executable, (IrInstructionUnionFieldPtr *)instruction);
        case IrInstructionIdAsm:
            return ir_render_asm(g, executable, (IrInstructionAsm *)instruction);
        case IrInstructionIdTestNonNull:
            return ir_render_test_non_null(g, executable, (IrInstructionTestNonNull *)instruction);
        case IrInstructionIdOptionalUnwrapPtr:
            return ir_render_optional_unwrap_ptr(g, executable, (IrInstructionOptionalUnwrapPtr *)instruction);
        case IrInstructionIdClz:
            return ir_render_clz(g, executable, (IrInstructionClz *)instruction);
        case IrInstructionIdCtz:
            return ir_render_ctz(g, executable, (IrInstructionCtz *)instruction);
        case IrInstructionIdPopCount:
            return ir_render_pop_count(g, executable, (IrInstructionPopCount *)instruction);
        case IrInstructionIdSwitchBr:
            return ir_render_switch_br(g, executable, (IrInstructionSwitchBr *)instruction);
        case IrInstructionIdBswap:
            return ir_render_bswap(g, executable, (IrInstructionBswap *)instruction);
        case IrInstructionIdBitReverse:
            return ir_render_bit_reverse(g, executable, (IrInstructionBitReverse *)instruction);
        case IrInstructionIdPhi:
            return ir_render_phi(g, executable, (IrInstructionPhi *)instruction);
        case IrInstructionIdRefGen:
            return ir_render_ref(g, executable, (IrInstructionRefGen *)instruction);
        case IrInstructionIdErrName:
            return ir_render_err_name(g, executable, (IrInstructionErrName *)instruction);
        case IrInstructionIdCmpxchgGen:
            return ir_render_cmpxchg(g, executable, (IrInstructionCmpxchgGen *)instruction);
        case IrInstructionIdFence:
            return ir_render_fence(g, executable, (IrInstructionFence *)instruction);
        case IrInstructionIdTruncate:
            return ir_render_truncate(g, executable, (IrInstructionTruncate *)instruction);
        case IrInstructionIdBoolNot:
            return ir_render_bool_not(g, executable, (IrInstructionBoolNot *)instruction);
        case IrInstructionIdMemset:
            return ir_render_memset(g, executable, (IrInstructionMemset *)instruction);
        case IrInstructionIdMemcpy:
            return ir_render_memcpy(g, executable, (IrInstructionMemcpy *)instruction);
        case IrInstructionIdSliceGen:
            return ir_render_slice(g, executable, (IrInstructionSliceGen *)instruction);
        case IrInstructionIdBreakpoint:
            return ir_render_breakpoint(g, executable, (IrInstructionBreakpoint *)instruction);
        case IrInstructionIdReturnAddress:
            return ir_render_return_address(g, executable, (IrInstructionReturnAddress *)instruction);
        case IrInstructionIdFrameAddress:
            return ir_render_frame_address(g, executable, (IrInstructionFrameAddress *)instruction);
        case IrInstructionIdHandle:
            return ir_render_handle(g, executable, (IrInstructionHandle *)instruction);
        case IrInstructionIdOverflowOp:
            return ir_render_overflow_op(g, executable, (IrInstructionOverflowOp *)instruction);
        case IrInstructionIdTestErrGen:
            return ir_render_test_err(g, executable, (IrInstructionTestErrGen *)instruction);
        case IrInstructionIdUnwrapErrCode:
            return ir_render_unwrap_err_code(g, executable, (IrInstructionUnwrapErrCode *)instruction);
        case IrInstructionIdUnwrapErrPayload:
            return ir_render_unwrap_err_payload(g, executable, (IrInstructionUnwrapErrPayload *)instruction);
        case IrInstructionIdOptionalWrap:
            return ir_render_optional_wrap(g, executable, (IrInstructionOptionalWrap *)instruction);
        case IrInstructionIdErrWrapCode:
            return ir_render_err_wrap_code(g, executable, (IrInstructionErrWrapCode *)instruction);
        case IrInstructionIdErrWrapPayload:
            return ir_render_err_wrap_payload(g, executable, (IrInstructionErrWrapPayload *)instruction);
        case IrInstructionIdUnionTag:
            return ir_render_union_tag(g, executable, (IrInstructionUnionTag *)instruction);
        case IrInstructionIdPtrCastGen:
            return ir_render_ptr_cast(g, executable, (IrInstructionPtrCastGen *)instruction);
        case IrInstructionIdBitCastGen:
            return ir_render_bit_cast(g, executable, (IrInstructionBitCastGen *)instruction);
        case IrInstructionIdWidenOrShorten:
            return ir_render_widen_or_shorten(g, executable, (IrInstructionWidenOrShorten *)instruction);
        case IrInstructionIdPtrToInt:
            return ir_render_ptr_to_int(g, executable, (IrInstructionPtrToInt *)instruction);
        case IrInstructionIdIntToPtr:
            return ir_render_int_to_ptr(g, executable, (IrInstructionIntToPtr *)instruction);
        case IrInstructionIdIntToEnum:
            return ir_render_int_to_enum(g, executable, (IrInstructionIntToEnum *)instruction);
        case IrInstructionIdIntToErr:
            return ir_render_int_to_err(g, executable, (IrInstructionIntToErr *)instruction);
        case IrInstructionIdErrToInt:
            return ir_render_err_to_int(g, executable, (IrInstructionErrToInt *)instruction);
        case IrInstructionIdPanic:
            return ir_render_panic(g, executable, (IrInstructionPanic *)instruction);
        case IrInstructionIdTagName:
            return ir_render_enum_tag_name(g, executable, (IrInstructionTagName *)instruction);
        case IrInstructionIdFieldParentPtr:
            return ir_render_field_parent_ptr(g, executable, (IrInstructionFieldParentPtr *)instruction);
        case IrInstructionIdAlignCast:
            return ir_render_align_cast(g, executable, (IrInstructionAlignCast *)instruction);
        case IrInstructionIdErrorReturnTrace:
            return ir_render_error_return_trace(g, executable, (IrInstructionErrorReturnTrace *)instruction);
        case IrInstructionIdCancel:
            return ir_render_cancel(g, executable, (IrInstructionCancel *)instruction);
        case IrInstructionIdGetImplicitAllocator:
            return ir_render_get_implicit_allocator(g, executable, (IrInstructionGetImplicitAllocator *)instruction);
        case IrInstructionIdCoroId:
            return ir_render_coro_id(g, executable, (IrInstructionCoroId *)instruction);
        case IrInstructionIdCoroAlloc:
            return ir_render_coro_alloc(g, executable, (IrInstructionCoroAlloc *)instruction);
        case IrInstructionIdCoroSize:
            return ir_render_coro_size(g, executable, (IrInstructionCoroSize *)instruction);
        case IrInstructionIdCoroBegin:
            return ir_render_coro_begin(g, executable, (IrInstructionCoroBegin *)instruction);
        case IrInstructionIdCoroAllocFail:
            return ir_render_coro_alloc_fail(g, executable, (IrInstructionCoroAllocFail *)instruction);
        case IrInstructionIdCoroSuspend:
            return ir_render_coro_suspend(g, executable, (IrInstructionCoroSuspend *)instruction);
        case IrInstructionIdCoroEnd:
            return ir_render_coro_end(g, executable, (IrInstructionCoroEnd *)instruction);
        case IrInstructionIdCoroFree:
            return ir_render_coro_free(g, executable, (IrInstructionCoroFree *)instruction);
        case IrInstructionIdCoroResume:
            return ir_render_coro_resume(g, executable, (IrInstructionCoroResume *)instruction);
        case IrInstructionIdCoroSave:
            return ir_render_coro_save(g, executable, (IrInstructionCoroSave *)instruction);
        case IrInstructionIdCoroPromise:
            return ir_render_coro_promise(g, executable, (IrInstructionCoroPromise *)instruction);
        case IrInstructionIdCoroAllocHelper:
            return ir_render_coro_alloc_helper(g, executable, (IrInstructionCoroAllocHelper *)instruction);
        case IrInstructionIdAtomicRmw:
            return ir_render_atomic_rmw(g, executable, (IrInstructionAtomicRmw *)instruction);
        case IrInstructionIdAtomicLoad:
            return ir_render_atomic_load(g, executable, (IrInstructionAtomicLoad *)instruction);
        case IrInstructionIdSaveErrRetAddr:
            return ir_render_save_err_ret_addr(g, executable, (IrInstructionSaveErrRetAddr *)instruction);
        case IrInstructionIdMergeErrRetTraces:
            return ir_render_merge_err_ret_traces(g, executable, (IrInstructionMergeErrRetTraces *)instruction);
        case IrInstructionIdMarkErrRetTracePtr:
            return ir_render_mark_err_ret_trace_ptr(g, executable, (IrInstructionMarkErrRetTracePtr *)instruction);
        case IrInstructionIdFloatOp:
            return ir_render_float_op(g, executable, (IrInstructionFloatOp *)instruction);
        case IrInstructionIdMulAdd:
            return ir_render_mul_add(g, executable, (IrInstructionMulAdd *)instruction);
        case IrInstructionIdArrayToVector:
            return ir_render_array_to_vector(g, executable, (IrInstructionArrayToVector *)instruction);
        case IrInstructionIdVectorToArray:
            return ir_render_vector_to_array(g, executable, (IrInstructionVectorToArray *)instruction);
        case IrInstructionIdAssertZero:
            return ir_render_assert_zero(g, executable, (IrInstructionAssertZero *)instruction);
        case IrInstructionIdAssertNonNull:
            return ir_render_assert_non_null(g, executable, (IrInstructionAssertNonNull *)instruction);
        case IrInstructionIdResizeSlice:
            return ir_render_resize_slice(g, executable, (IrInstructionResizeSlice *)instruction);
        case IrInstructionIdPtrOfArrayToSlice:
            return ir_render_ptr_of_array_to_slice(g, executable, (IrInstructionPtrOfArrayToSlice *)instruction);
    }
    zig_unreachable();
}

static void ir_render(CodeGen *g, ZigFn *fn_entry) {
    assert(fn_entry);

    IrExecutable *executable = &fn_entry->analyzed_executable;
    assert(executable->basic_block_list.length > 0);
    for (size_t block_i = 0; block_i < executable->basic_block_list.length; block_i += 1) {
        IrBasicBlock *current_block = executable->basic_block_list.at(block_i);
        assert(current_block->llvm_block);
        LLVMPositionBuilderAtEnd(g->builder, current_block->llvm_block);
        for (size_t instr_i = 0; instr_i < current_block->instruction_list.length; instr_i += 1) {
            IrInstruction *instruction = current_block->instruction_list.at(instr_i);
            if (instruction->ref_count == 0 && !ir_has_side_effects(instruction))
                continue;

            if (!g->strip_debug_symbols) {
                set_debug_location(g, instruction);
            }
            instruction->llvm_value = ir_render_instruction(g, executable, instruction);
        }
        current_block->llvm_exit_block = LLVMGetInsertBlock(g->builder);
    }
}

static LLVMValueRef gen_const_ptr_struct_recursive(CodeGen *g, ConstExprValue *struct_const_val, size_t field_index);
static LLVMValueRef gen_const_ptr_array_recursive(CodeGen *g, ConstExprValue *array_const_val, size_t index);
static LLVMValueRef gen_const_ptr_union_recursive(CodeGen *g, ConstExprValue *union_const_val);
static LLVMValueRef gen_const_ptr_err_union_code_recursive(CodeGen *g, ConstExprValue *err_union_const_val);
static LLVMValueRef gen_const_ptr_err_union_payload_recursive(CodeGen *g, ConstExprValue *err_union_const_val);
static LLVMValueRef gen_const_ptr_optional_payload_recursive(CodeGen *g, ConstExprValue *optional_const_val);

static LLVMValueRef gen_parent_ptr(CodeGen *g, ConstExprValue *val, ConstParent *parent) {
    switch (parent->id) {
        case ConstParentIdNone:
            render_const_val(g, val, "");
            render_const_val_global(g, val, "");
            return val->global_refs->llvm_global;
        case ConstParentIdStruct:
            return gen_const_ptr_struct_recursive(g, parent->data.p_struct.struct_val,
                    parent->data.p_struct.field_index);
        case ConstParentIdErrUnionCode:
            return gen_const_ptr_err_union_code_recursive(g, parent->data.p_err_union_code.err_union_val);
        case ConstParentIdErrUnionPayload:
            return gen_const_ptr_err_union_payload_recursive(g, parent->data.p_err_union_payload.err_union_val);
        case ConstParentIdOptionalPayload:
            return gen_const_ptr_optional_payload_recursive(g, parent->data.p_optional_payload.optional_val);
        case ConstParentIdArray:
            return gen_const_ptr_array_recursive(g, parent->data.p_array.array_val,
                    parent->data.p_array.elem_index);
        case ConstParentIdUnion:
            return gen_const_ptr_union_recursive(g, parent->data.p_union.union_val);
        case ConstParentIdScalar:
            render_const_val(g, parent->data.p_scalar.scalar_val, "");
            render_const_val_global(g, parent->data.p_scalar.scalar_val, "");
            return parent->data.p_scalar.scalar_val->global_refs->llvm_global;
    }
    zig_unreachable();
}

static LLVMValueRef gen_const_ptr_array_recursive(CodeGen *g, ConstExprValue *array_const_val, size_t index) {
    expand_undef_array(g, array_const_val);
    ConstParent *parent = &array_const_val->parent;
    LLVMValueRef base_ptr = gen_parent_ptr(g, array_const_val, parent);

    LLVMTypeKind el_type = LLVMGetTypeKind(LLVMGetElementType(LLVMTypeOf(base_ptr)));
    if (el_type == LLVMArrayTypeKind) {
        ZigType *usize = g->builtin_types.entry_usize;
        LLVMValueRef indices[] = {
            LLVMConstNull(usize->llvm_type),
            LLVMConstInt(usize->llvm_type, index, false),
        };
        return LLVMConstInBoundsGEP(base_ptr, indices, 2);
    } else if (el_type == LLVMStructTypeKind) {
        ZigType *u32 = g->builtin_types.entry_u32;
        LLVMValueRef indices[] = {
            LLVMConstNull(get_llvm_type(g, u32)),
            LLVMConstInt(get_llvm_type(g, u32), index, false),
        };
        return LLVMConstInBoundsGEP(base_ptr, indices, 2);
    } else {
        assert(parent->id == ConstParentIdScalar);
        return base_ptr;
    }
}

static LLVMValueRef gen_const_ptr_struct_recursive(CodeGen *g, ConstExprValue *struct_const_val, size_t field_index) {
    ConstParent *parent = &struct_const_val->parent;
    LLVMValueRef base_ptr = gen_parent_ptr(g, struct_const_val, parent);

    ZigType *u32 = g->builtin_types.entry_u32;
    LLVMValueRef indices[] = {
        LLVMConstNull(get_llvm_type(g, u32)),
        LLVMConstInt(get_llvm_type(g, u32), field_index, false),
    };
    return LLVMConstInBoundsGEP(base_ptr, indices, 2);
}

static LLVMValueRef gen_const_ptr_err_union_code_recursive(CodeGen *g, ConstExprValue *err_union_const_val) {
    ConstParent *parent = &err_union_const_val->parent;
    LLVMValueRef base_ptr = gen_parent_ptr(g, err_union_const_val, parent);

    ZigType *u32 = g->builtin_types.entry_u32;
    LLVMValueRef indices[] = {
        LLVMConstNull(get_llvm_type(g, u32)),
        LLVMConstInt(get_llvm_type(g, u32), err_union_err_index, false),
    };
    return LLVMConstInBoundsGEP(base_ptr, indices, 2);
}

static LLVMValueRef gen_const_ptr_err_union_payload_recursive(CodeGen *g, ConstExprValue *err_union_const_val) {
    ConstParent *parent = &err_union_const_val->parent;
    LLVMValueRef base_ptr = gen_parent_ptr(g, err_union_const_val, parent);

    ZigType *u32 = g->builtin_types.entry_u32;
    LLVMValueRef indices[] = {
        LLVMConstNull(get_llvm_type(g, u32)),
        LLVMConstInt(get_llvm_type(g, u32), err_union_payload_index, false),
    };
    return LLVMConstInBoundsGEP(base_ptr, indices, 2);
}

static LLVMValueRef gen_const_ptr_optional_payload_recursive(CodeGen *g, ConstExprValue *optional_const_val) {
    ConstParent *parent = &optional_const_val->parent;
    LLVMValueRef base_ptr = gen_parent_ptr(g, optional_const_val, parent);

    ZigType *u32 = g->builtin_types.entry_u32;
    LLVMValueRef indices[] = {
        LLVMConstNull(get_llvm_type(g, u32)),
        LLVMConstInt(get_llvm_type(g, u32), maybe_child_index, false),
    };
    return LLVMConstInBoundsGEP(base_ptr, indices, 2);
}

static LLVMValueRef gen_const_ptr_union_recursive(CodeGen *g, ConstExprValue *union_const_val) {
    ConstParent *parent = &union_const_val->parent;
    LLVMValueRef base_ptr = gen_parent_ptr(g, union_const_val, parent);

    ZigType *u32 = g->builtin_types.entry_u32;
    LLVMValueRef indices[] = {
        LLVMConstNull(get_llvm_type(g, u32)),
        LLVMConstInt(get_llvm_type(g, u32), 0, false), // TODO test const union with more aligned tag type than payload
    };
    return LLVMConstInBoundsGEP(base_ptr, indices, 2);
}

static LLVMValueRef pack_const_int(CodeGen *g, LLVMTypeRef big_int_type_ref, ConstExprValue *const_val) {
    switch (const_val->special) {
        case ConstValSpecialRuntime:
            zig_unreachable();
        case ConstValSpecialUndef:
            return LLVMConstInt(big_int_type_ref, 0, false);
        case ConstValSpecialStatic:
            break;
    }

    ZigType *type_entry = const_val->type;
    assert(type_has_bits(type_entry));
    switch (type_entry->id) {
        case ZigTypeIdInvalid:
        case ZigTypeIdMetaType:
        case ZigTypeIdUnreachable:
        case ZigTypeIdComptimeFloat:
        case ZigTypeIdComptimeInt:
        case ZigTypeIdEnumLiteral:
        case ZigTypeIdUndefined:
        case ZigTypeIdNull:
        case ZigTypeIdErrorUnion:
        case ZigTypeIdErrorSet:
        case ZigTypeIdBoundFn:
        case ZigTypeIdArgTuple:
        case ZigTypeIdVoid:
        case ZigTypeIdOpaque:
            zig_unreachable();
        case ZigTypeIdBool:
            return LLVMConstInt(big_int_type_ref, const_val->data.x_bool ? 1 : 0, false);
        case ZigTypeIdEnum:
            {
                assert(type_entry->data.enumeration.decl_node->data.container_decl.init_arg_expr != nullptr);
                LLVMValueRef int_val = gen_const_val(g, const_val, "");
                return LLVMConstZExt(int_val, big_int_type_ref);
            }
        case ZigTypeIdInt:
            {
                LLVMValueRef int_val = gen_const_val(g, const_val, "");
                return LLVMConstZExt(int_val, big_int_type_ref);
            }
        case ZigTypeIdFloat:
            {
                LLVMValueRef float_val = gen_const_val(g, const_val, "");
                LLVMValueRef int_val = LLVMConstFPToUI(float_val,
                        LLVMIntType((unsigned)type_entry->data.floating.bit_count));
                return LLVMConstZExt(int_val, big_int_type_ref);
            }
        case ZigTypeIdPointer:
        case ZigTypeIdFn:
        case ZigTypeIdOptional:
        case ZigTypeIdPromise:
            {
                LLVMValueRef ptr_val = gen_const_val(g, const_val, "");
                LLVMValueRef ptr_size_int_val = LLVMConstPtrToInt(ptr_val, g->builtin_types.entry_usize->llvm_type);
                return LLVMConstZExt(ptr_size_int_val, big_int_type_ref);
            }
        case ZigTypeIdArray: {
            LLVMValueRef val = LLVMConstInt(big_int_type_ref, 0, false);
            if (const_val->data.x_array.special == ConstArraySpecialUndef) {
                return val;
            }
            expand_undef_array(g, const_val);
            bool is_big_endian = g->is_big_endian; // TODO get endianness from struct type
            uint32_t packed_bits_size = type_size_bits(g, type_entry->data.array.child_type);
            size_t used_bits = 0;
            for (size_t i = 0; i < type_entry->data.array.len; i += 1) {
                ConstExprValue *elem_val = &const_val->data.x_array.data.s_none.elements[i];
                LLVMValueRef child_val = pack_const_int(g, big_int_type_ref, elem_val);

                if (is_big_endian) {
                    LLVMValueRef shift_amt = LLVMConstInt(big_int_type_ref, packed_bits_size, false);
                    val = LLVMConstShl(val, shift_amt);
                    val = LLVMConstOr(val, child_val);
                } else {
                    LLVMValueRef shift_amt = LLVMConstInt(big_int_type_ref, used_bits, false);
                    LLVMValueRef child_val_shifted = LLVMConstShl(child_val, shift_amt);
                    val = LLVMConstOr(val, child_val_shifted);
                    used_bits += packed_bits_size;
                }
            }
            return val;
        }
        case ZigTypeIdVector:
            zig_panic("TODO bit pack a vector");
        case ZigTypeIdUnion:
            zig_panic("TODO bit pack a union");
        case ZigTypeIdStruct:
            {
                assert(type_entry->data.structure.layout == ContainerLayoutPacked);
                bool is_big_endian = g->is_big_endian; // TODO get endianness from struct type

                LLVMValueRef val = LLVMConstInt(big_int_type_ref, 0, false);
                size_t used_bits = 0;
                for (size_t i = 0; i < type_entry->data.structure.src_field_count; i += 1) {
                    TypeStructField *field = &type_entry->data.structure.fields[i];
                    if (field->gen_index == SIZE_MAX) {
                        continue;
                    }
                    LLVMValueRef child_val = pack_const_int(g, big_int_type_ref, &const_val->data.x_struct.fields[i]);
                    uint32_t packed_bits_size = type_size_bits(g, field->type_entry);
                    if (is_big_endian) {
                        LLVMValueRef shift_amt = LLVMConstInt(big_int_type_ref, packed_bits_size, false);
                        val = LLVMConstShl(val, shift_amt);
                        val = LLVMConstOr(val, child_val);
                    } else {
                        LLVMValueRef shift_amt = LLVMConstInt(big_int_type_ref, used_bits, false);
                        LLVMValueRef child_val_shifted = LLVMConstShl(child_val, shift_amt);
                        val = LLVMConstOr(val, child_val_shifted);
                        used_bits += packed_bits_size;
                    }
                }
                return val;
            }

    }
    zig_unreachable();
}

// We have this because union constants can't be represented by the official union type,
// and this property bubbles up in whatever aggregate type contains a union constant
static bool is_llvm_value_unnamed_type(CodeGen *g, ZigType *type_entry, LLVMValueRef val) {
    return LLVMTypeOf(val) != get_llvm_type(g, type_entry);
}

static LLVMValueRef gen_const_val_ptr(CodeGen *g, ConstExprValue *const_val, const char *name) {
    switch (const_val->data.x_ptr.special) {
        case ConstPtrSpecialInvalid:
        case ConstPtrSpecialDiscard:
            zig_unreachable();
        case ConstPtrSpecialRef:
            {
                assert(const_val->global_refs != nullptr);
                ConstExprValue *pointee = const_val->data.x_ptr.data.ref.pointee;
                render_const_val(g, pointee, "");
                render_const_val_global(g, pointee, "");
                const_val->global_refs->llvm_value = LLVMConstBitCast(pointee->global_refs->llvm_global,
                        get_llvm_type(g, const_val->type));
                return const_val->global_refs->llvm_value;
            }
        case ConstPtrSpecialBaseArray:
            {
                assert(const_val->global_refs != nullptr);
                ConstExprValue *array_const_val = const_val->data.x_ptr.data.base_array.array_val;
                assert(array_const_val->type->id == ZigTypeIdArray);
                if (!type_has_bits(array_const_val->type)) {
                    // make this a null pointer
                    ZigType *usize = g->builtin_types.entry_usize;
                    const_val->global_refs->llvm_value = LLVMConstIntToPtr(LLVMConstNull(usize->llvm_type),
                            get_llvm_type(g, const_val->type));
                    return const_val->global_refs->llvm_value;
                }
                size_t elem_index = const_val->data.x_ptr.data.base_array.elem_index;
                LLVMValueRef uncasted_ptr_val = gen_const_ptr_array_recursive(g, array_const_val, elem_index);
                LLVMValueRef ptr_val = LLVMConstBitCast(uncasted_ptr_val, get_llvm_type(g, const_val->type));
                const_val->global_refs->llvm_value = ptr_val;
                return ptr_val;
            }
        case ConstPtrSpecialBaseStruct:
            {
                assert(const_val->global_refs != nullptr);
                ConstExprValue *struct_const_val = const_val->data.x_ptr.data.base_struct.struct_val;
                assert(struct_const_val->type->id == ZigTypeIdStruct);
                if (!type_has_bits(struct_const_val->type)) {
                    // make this a null pointer
                    ZigType *usize = g->builtin_types.entry_usize;
                    const_val->global_refs->llvm_value = LLVMConstIntToPtr(LLVMConstNull(usize->llvm_type),
                            get_llvm_type(g, const_val->type));
                    return const_val->global_refs->llvm_value;
                }
                size_t src_field_index = const_val->data.x_ptr.data.base_struct.field_index;
                size_t gen_field_index = struct_const_val->type->data.structure.fields[src_field_index].gen_index;
                LLVMValueRef uncasted_ptr_val = gen_const_ptr_struct_recursive(g, struct_const_val,
                        gen_field_index);
                LLVMValueRef ptr_val = LLVMConstBitCast(uncasted_ptr_val, get_llvm_type(g, const_val->type));
                const_val->global_refs->llvm_value = ptr_val;
                return ptr_val;
            }
        case ConstPtrSpecialBaseErrorUnionCode:
            {
                assert(const_val->global_refs != nullptr);
                ConstExprValue *err_union_const_val = const_val->data.x_ptr.data.base_err_union_code.err_union_val;
                assert(err_union_const_val->type->id == ZigTypeIdErrorUnion);
                if (!type_has_bits(err_union_const_val->type)) {
                    // make this a null pointer
                    ZigType *usize = g->builtin_types.entry_usize;
                    const_val->global_refs->llvm_value = LLVMConstIntToPtr(LLVMConstNull(usize->llvm_type),
                            get_llvm_type(g, const_val->type));
                    return const_val->global_refs->llvm_value;
                }
                LLVMValueRef uncasted_ptr_val = gen_const_ptr_err_union_code_recursive(g, err_union_const_val);
                LLVMValueRef ptr_val = LLVMConstBitCast(uncasted_ptr_val, get_llvm_type(g, const_val->type));
                const_val->global_refs->llvm_value = ptr_val;
                return ptr_val;
            }
        case ConstPtrSpecialBaseErrorUnionPayload:
            {
                assert(const_val->global_refs != nullptr);
                ConstExprValue *err_union_const_val = const_val->data.x_ptr.data.base_err_union_payload.err_union_val;
                assert(err_union_const_val->type->id == ZigTypeIdErrorUnion);
                if (!type_has_bits(err_union_const_val->type)) {
                    // make this a null pointer
                    ZigType *usize = g->builtin_types.entry_usize;
                    const_val->global_refs->llvm_value = LLVMConstIntToPtr(LLVMConstNull(usize->llvm_type),
                            get_llvm_type(g, const_val->type));
                    return const_val->global_refs->llvm_value;
                }
                LLVMValueRef uncasted_ptr_val = gen_const_ptr_err_union_payload_recursive(g, err_union_const_val);
                LLVMValueRef ptr_val = LLVMConstBitCast(uncasted_ptr_val, get_llvm_type(g, const_val->type));
                const_val->global_refs->llvm_value = ptr_val;
                return ptr_val;
            }
        case ConstPtrSpecialBaseOptionalPayload:
            {
                assert(const_val->global_refs != nullptr);
                ConstExprValue *optional_const_val = const_val->data.x_ptr.data.base_optional_payload.optional_val;
                assert(optional_const_val->type->id == ZigTypeIdOptional);
                if (!type_has_bits(optional_const_val->type)) {
                    // make this a null pointer
                    ZigType *usize = g->builtin_types.entry_usize;
                    const_val->global_refs->llvm_value = LLVMConstIntToPtr(LLVMConstNull(usize->llvm_type),
                            get_llvm_type(g, const_val->type));
                    return const_val->global_refs->llvm_value;
                }
                LLVMValueRef uncasted_ptr_val = gen_const_ptr_optional_payload_recursive(g, optional_const_val);
                LLVMValueRef ptr_val = LLVMConstBitCast(uncasted_ptr_val, get_llvm_type(g, const_val->type));
                const_val->global_refs->llvm_value = ptr_val;
                return ptr_val;
            }
        case ConstPtrSpecialHardCodedAddr:
            {
                assert(const_val->global_refs != nullptr);
                uint64_t addr_value = const_val->data.x_ptr.data.hard_coded_addr.addr;
                ZigType *usize = g->builtin_types.entry_usize;
                const_val->global_refs->llvm_value = LLVMConstIntToPtr(
                        LLVMConstInt(usize->llvm_type, addr_value, false), get_llvm_type(g, const_val->type));
                return const_val->global_refs->llvm_value;
            }
        case ConstPtrSpecialFunction:
            return LLVMConstBitCast(fn_llvm_value(g, const_val->data.x_ptr.data.fn.fn_entry),
                    get_llvm_type(g, const_val->type));
        case ConstPtrSpecialNull:
            return LLVMConstNull(get_llvm_type(g, const_val->type));
    }
    zig_unreachable();
}

static LLVMValueRef gen_const_val_err_set(CodeGen *g, ConstExprValue *const_val, const char *name) {
    uint64_t value = (const_val->data.x_err_set == nullptr) ? 0 : const_val->data.x_err_set->value;
    return LLVMConstInt(get_llvm_type(g, g->builtin_types.entry_global_error_set), value, false);
}

static LLVMValueRef gen_const_val(CodeGen *g, ConstExprValue *const_val, const char *name) {
    Error err;

    ZigType *type_entry = const_val->type;
    assert(type_has_bits(type_entry));

    switch (const_val->special) {
        case ConstValSpecialRuntime:
            zig_unreachable();
        case ConstValSpecialUndef:
            return LLVMGetUndef(get_llvm_type(g, type_entry));
        case ConstValSpecialStatic:
            break;
    }

    switch (type_entry->id) {
        case ZigTypeIdInt:
            return bigint_to_llvm_const(get_llvm_type(g, type_entry), &const_val->data.x_bigint);
        case ZigTypeIdErrorSet:
            return gen_const_val_err_set(g, const_val, name);
        case ZigTypeIdFloat:
            switch (type_entry->data.floating.bit_count) {
                case 16:
                    return LLVMConstReal(get_llvm_type(g, type_entry), zig_f16_to_double(const_val->data.x_f16));
                case 32:
                    return LLVMConstReal(get_llvm_type(g, type_entry), const_val->data.x_f32);
                case 64:
                    return LLVMConstReal(get_llvm_type(g, type_entry), const_val->data.x_f64);
                case 128:
                    {
                        // TODO make sure this is correct on big endian targets too
                        uint8_t buf[16];
                        memcpy(buf, &const_val->data.x_f128, 16);
                        LLVMValueRef as_int = LLVMConstIntOfArbitraryPrecision(LLVMInt128Type(), 2,
                                (uint64_t*)buf);
                        return LLVMConstBitCast(as_int, get_llvm_type(g, type_entry));
                    }
                default:
                    zig_unreachable();
            }
        case ZigTypeIdBool:
            if (const_val->data.x_bool) {
                return LLVMConstAllOnes(LLVMInt1Type());
            } else {
                return LLVMConstNull(LLVMInt1Type());
            }
        case ZigTypeIdOptional:
            {
                ZigType *child_type = type_entry->data.maybe.child_type;
                if (!type_has_bits(child_type)) {
                    return LLVMConstInt(LLVMInt1Type(), const_val->data.x_optional ? 1 : 0, false);
                } else if (get_codegen_ptr_type(type_entry) != nullptr) {
                    return gen_const_val_ptr(g, const_val, name);
                } else if (child_type->id == ZigTypeIdErrorSet) {
                    return gen_const_val_err_set(g, const_val, name);
                } else {
                    LLVMValueRef child_val;
                    LLVMValueRef maybe_val;
                    bool make_unnamed_struct;
                    if (const_val->data.x_optional) {
                        child_val = gen_const_val(g, const_val->data.x_optional, "");
                        maybe_val = LLVMConstAllOnes(LLVMInt1Type());

                        make_unnamed_struct = is_llvm_value_unnamed_type(g, const_val->type, child_val);
                    } else {
                        child_val = LLVMGetUndef(get_llvm_type(g, child_type));
                        maybe_val = LLVMConstNull(LLVMInt1Type());

                        make_unnamed_struct = false;
                    }
                    LLVMValueRef fields[] = {
                        child_val,
                        maybe_val,
                    };
                    if (make_unnamed_struct) {
                        return LLVMConstStruct(fields, 2, false);
                    } else {
                        return LLVMConstNamedStruct(get_llvm_type(g, type_entry), fields, 2);
                    }
                }
            }
        case ZigTypeIdStruct:
            {
                LLVMValueRef *fields = allocate<LLVMValueRef>(type_entry->data.structure.gen_field_count);
                size_t src_field_count = type_entry->data.structure.src_field_count;
                bool make_unnamed_struct = false;
                if (type_entry->data.structure.layout == ContainerLayoutPacked) {
                    size_t src_field_index = 0;
                    while (src_field_index < src_field_count) {
                        TypeStructField *type_struct_field = &type_entry->data.structure.fields[src_field_index];
                        if (type_struct_field->gen_index == SIZE_MAX) {
                            src_field_index += 1;
                            continue;
                        }

                        size_t src_field_index_end = src_field_index + 1;
                        for (; src_field_index_end < src_field_count; src_field_index_end += 1) {
                            TypeStructField *it_field = &type_entry->data.structure.fields[src_field_index_end];
                            if (it_field->gen_index != type_struct_field->gen_index)
                                break;
                        }

                        if (src_field_index + 1 == src_field_index_end) {
                            ConstExprValue *field_val = &const_val->data.x_struct.fields[src_field_index];
                            LLVMValueRef val = gen_const_val(g, field_val, "");
                            fields[type_struct_field->gen_index] = val;
                            make_unnamed_struct = make_unnamed_struct || is_llvm_value_unnamed_type(g, field_val->type, val);
                        } else {
                            bool is_big_endian = g->is_big_endian; // TODO get endianness from struct type
                            LLVMTypeRef big_int_type_ref = LLVMStructGetTypeAtIndex(get_llvm_type(g, type_entry),
                                    (unsigned)type_struct_field->gen_index);
                            LLVMValueRef val = LLVMConstInt(big_int_type_ref, 0, false);
                            size_t used_bits = 0;
                            for (size_t i = src_field_index; i < src_field_index_end; i += 1) {
                                TypeStructField *it_field = &type_entry->data.structure.fields[i];
                                if (it_field->gen_index == SIZE_MAX) {
                                    continue;
                                }
                                LLVMValueRef child_val = pack_const_int(g, big_int_type_ref,
                                        &const_val->data.x_struct.fields[i]);
                                uint32_t packed_bits_size = type_size_bits(g, it_field->type_entry);
                                if (is_big_endian) {
                                    LLVMValueRef shift_amt = LLVMConstInt(big_int_type_ref,
                                            packed_bits_size, false);
                                    val = LLVMConstShl(val, shift_amt);
                                    val = LLVMConstOr(val, child_val);
                                } else {
                                    LLVMValueRef shift_amt = LLVMConstInt(big_int_type_ref, used_bits, false);
                                    LLVMValueRef child_val_shifted = LLVMConstShl(child_val, shift_amt);
                                    val = LLVMConstOr(val, child_val_shifted);
                                    used_bits += packed_bits_size;
                                }
                            }
                            fields[type_struct_field->gen_index] = val;
                        }

                        src_field_index = src_field_index_end;
                    }
                } else {
                    for (uint32_t i = 0; i < src_field_count; i += 1) {
                        TypeStructField *type_struct_field = &type_entry->data.structure.fields[i];
                        if (type_struct_field->gen_index == SIZE_MAX) {
                            continue;
                        }
                        ConstExprValue *field_val = &const_val->data.x_struct.fields[i];
                        assert(field_val->type != nullptr);
                        if ((err = ensure_const_val_repr(nullptr, g, nullptr, field_val,
                                        type_struct_field->type_entry)))
                        {
                            zig_unreachable();
                        }

                        LLVMValueRef val = gen_const_val(g, field_val, "");
                        fields[type_struct_field->gen_index] = val;
                        make_unnamed_struct = make_unnamed_struct || is_llvm_value_unnamed_type(g, field_val->type, val);
                    }
                }
                if (make_unnamed_struct) {
                    return LLVMConstStruct(fields, type_entry->data.structure.gen_field_count,
                        type_entry->data.structure.layout == ContainerLayoutPacked);
                } else {
                    return LLVMConstNamedStruct(get_llvm_type(g, type_entry), fields, type_entry->data.structure.gen_field_count);
                }
            }
        case ZigTypeIdArray:
            {
                uint64_t len = type_entry->data.array.len;
                switch (const_val->data.x_array.special) {
                    case ConstArraySpecialUndef:
                        return LLVMGetUndef(get_llvm_type(g, type_entry));
                    case ConstArraySpecialNone: {
                        LLVMValueRef *values = allocate<LLVMValueRef>(len);
                        LLVMTypeRef element_type_ref = get_llvm_type(g, type_entry->data.array.child_type);
                        bool make_unnamed_struct = false;
                        for (uint64_t i = 0; i < len; i += 1) {
                            ConstExprValue *elem_value = &const_val->data.x_array.data.s_none.elements[i];
                            LLVMValueRef val = gen_const_val(g, elem_value, "");
                            values[i] = val;
                            make_unnamed_struct = make_unnamed_struct || is_llvm_value_unnamed_type(g, elem_value->type, val);
                        }
                        if (make_unnamed_struct) {
                            return LLVMConstStruct(values, len, true);
                        } else {
                            return LLVMConstArray(element_type_ref, values, (unsigned)len);
                        }
                    }
                    case ConstArraySpecialBuf: {
                        Buf *buf = const_val->data.x_array.data.s_buf;
                        return LLVMConstString(buf_ptr(buf), (unsigned)buf_len(buf), true);
                    }
                }
                zig_unreachable();
            }
        case ZigTypeIdVector: {
            uint32_t len = type_entry->data.vector.len;
            switch (const_val->data.x_array.special) {
                case ConstArraySpecialUndef:
                    return LLVMGetUndef(get_llvm_type(g, type_entry));
                case ConstArraySpecialNone: {
                    LLVMValueRef *values = allocate<LLVMValueRef>(len);
                    for (uint64_t i = 0; i < len; i += 1) {
                        ConstExprValue *elem_value = &const_val->data.x_array.data.s_none.elements[i];
                        values[i] = gen_const_val(g, elem_value, "");
                    }
                    return LLVMConstVector(values, len);
                }
                case ConstArraySpecialBuf: {
                    Buf *buf = const_val->data.x_array.data.s_buf;
                    assert(buf_len(buf) == len);
                    LLVMValueRef *values = allocate<LLVMValueRef>(len);
                    for (uint64_t i = 0; i < len; i += 1) {
                        values[i] = LLVMConstInt(g->builtin_types.entry_u8->llvm_type, buf_ptr(buf)[i], false);
                    }
                    return LLVMConstVector(values, len);
                }
            }
            zig_unreachable();
        }
        case ZigTypeIdUnion:
            {
                // Force type_entry->data.unionation.union_llvm_type to get resolved
                (void)get_llvm_type(g, type_entry);

                if (type_entry->data.unionation.gen_field_count == 0) {
                    if (type_entry->data.unionation.tag_type == nullptr) {
                        return nullptr;
                    } else {
                        return bigint_to_llvm_const(get_llvm_type(g, type_entry->data.unionation.tag_type),
                            &const_val->data.x_union.tag);
                    }
                }

                LLVMTypeRef union_type_ref = type_entry->data.unionation.union_llvm_type;
                assert(union_type_ref != nullptr);

                LLVMValueRef union_value_ref;
                bool make_unnamed_struct;
                ConstExprValue *payload_value = const_val->data.x_union.payload;
                if (payload_value == nullptr || !type_has_bits(payload_value->type)) {
                    if (type_entry->data.unionation.gen_tag_index == SIZE_MAX)
                        return LLVMGetUndef(get_llvm_type(g, type_entry));

                    union_value_ref = LLVMGetUndef(union_type_ref);
                    make_unnamed_struct = false;
                } else {
                    uint64_t field_type_bytes = LLVMStoreSizeOfType(g->target_data_ref,
                            get_llvm_type(g, payload_value->type));
                    uint64_t pad_bytes = type_entry->data.unionation.union_abi_size - field_type_bytes;
                    LLVMValueRef correctly_typed_value = gen_const_val(g, payload_value, "");
                    make_unnamed_struct = is_llvm_value_unnamed_type(g, payload_value->type, correctly_typed_value) ||
                        payload_value->type != type_entry->data.unionation.most_aligned_union_member;

                    {
                        if (pad_bytes == 0) {
                            union_value_ref = correctly_typed_value;
                        } else {
                            LLVMValueRef fields[2];
                            fields[0] = correctly_typed_value;
                            fields[1] = LLVMGetUndef(LLVMArrayType(LLVMInt8Type(), (unsigned)pad_bytes));
                            if (make_unnamed_struct || type_entry->data.unionation.gen_tag_index != SIZE_MAX) {
                                union_value_ref = LLVMConstStruct(fields, 2, false);
                            } else {
                                union_value_ref = LLVMConstNamedStruct(union_type_ref, fields, 2);
                            }
                        }
                    }

                    if (type_entry->data.unionation.gen_tag_index == SIZE_MAX) {
                        return union_value_ref;
                    }
                }

                LLVMValueRef tag_value = bigint_to_llvm_const(
                        get_llvm_type(g, type_entry->data.unionation.tag_type),
                        &const_val->data.x_union.tag);

                LLVMValueRef fields[3];
                fields[type_entry->data.unionation.gen_union_index] = union_value_ref;
                fields[type_entry->data.unionation.gen_tag_index] = tag_value;

                if (make_unnamed_struct) {
                    LLVMValueRef result = LLVMConstStruct(fields, 2, false);
                    uint64_t last_field_offset = LLVMOffsetOfElement(g->target_data_ref, LLVMTypeOf(result), 1);
                    uint64_t end_offset = last_field_offset +
                        LLVMStoreSizeOfType(g->target_data_ref, LLVMTypeOf(fields[1]));
                    uint64_t expected_sz = LLVMStoreSizeOfType(g->target_data_ref, get_llvm_type(g, type_entry));
                    unsigned pad_sz = expected_sz - end_offset;
                    if (pad_sz != 0) {
                        fields[2] = LLVMGetUndef(LLVMArrayType(LLVMInt8Type(), pad_sz));
                        result = LLVMConstStruct(fields, 3, false);
                    }
                    uint64_t actual_sz = LLVMStoreSizeOfType(g->target_data_ref, LLVMTypeOf(result));
                    assert(actual_sz == expected_sz);
                    return result;
                } else {
                    return LLVMConstNamedStruct(get_llvm_type(g, type_entry), fields, 2);
                }

            }

        case ZigTypeIdEnum:
            return bigint_to_llvm_const(get_llvm_type(g, type_entry), &const_val->data.x_enum_tag);
        case ZigTypeIdFn:
            if (const_val->data.x_ptr.special == ConstPtrSpecialFunction) {
                assert(const_val->data.x_ptr.mut == ConstPtrMutComptimeConst);
                return fn_llvm_value(g, const_val->data.x_ptr.data.fn.fn_entry);
            } else if (const_val->data.x_ptr.special == ConstPtrSpecialHardCodedAddr) {
                LLVMTypeRef usize_type_ref = g->builtin_types.entry_usize->llvm_type;
                uint64_t addr = const_val->data.x_ptr.data.hard_coded_addr.addr;
                return LLVMConstIntToPtr(LLVMConstInt(usize_type_ref, addr, false), get_llvm_type(g, type_entry));
            } else {
                zig_unreachable();
            }
        case ZigTypeIdPointer:
            return gen_const_val_ptr(g, const_val, name);
        case ZigTypeIdErrorUnion:
            {
                ZigType *payload_type = type_entry->data.error_union.payload_type;
                ZigType *err_set_type = type_entry->data.error_union.err_set_type;
                if (!type_has_bits(payload_type)) {
                    assert(type_has_bits(err_set_type));
                    ErrorTableEntry *err_set = const_val->data.x_err_union.error_set->data.x_err_set;
                    uint64_t value = (err_set == nullptr) ? 0 : err_set->value;
                    return LLVMConstInt(get_llvm_type(g, g->err_tag_type), value, false);
                } else if (!type_has_bits(err_set_type)) {
                    assert(type_has_bits(payload_type));
                    return gen_const_val(g, const_val->data.x_err_union.payload, "");
                } else {
                    LLVMValueRef err_tag_value;
                    LLVMValueRef err_payload_value;
                    bool make_unnamed_struct;
                    ErrorTableEntry *err_set = const_val->data.x_err_union.error_set->data.x_err_set;
                    if (err_set != nullptr) {
                        err_tag_value = LLVMConstInt(get_llvm_type(g, g->err_tag_type), err_set->value, false);
                        err_payload_value = LLVMConstNull(get_llvm_type(g, payload_type));
                        make_unnamed_struct = false;
                    } else {
                        err_tag_value = LLVMConstNull(get_llvm_type(g, g->err_tag_type));
                        ConstExprValue *payload_val = const_val->data.x_err_union.payload;
                        err_payload_value = gen_const_val(g, payload_val, "");
                        make_unnamed_struct = is_llvm_value_unnamed_type(g, payload_val->type, err_payload_value);
                    }
                    if (make_unnamed_struct) {
                        uint64_t payload_off = LLVMOffsetOfElement(g->target_data_ref, get_llvm_type(g, type_entry), 1);
                        uint64_t err_sz = LLVMStoreSizeOfType(g->target_data_ref, LLVMTypeOf(err_tag_value));
                        unsigned pad_sz = payload_off - err_sz;
                        if (pad_sz == 0) {
                            LLVMValueRef fields[] = {
                                err_tag_value,
                                err_payload_value,
                            };
                            return LLVMConstStruct(fields, 2, false);
                        } else {
                            LLVMValueRef fields[] = {
                                err_tag_value,
                                LLVMGetUndef(LLVMArrayType(LLVMInt8Type(), pad_sz)),
                                err_payload_value,
                            };
                            return LLVMConstStruct(fields, 3, false);
                        }
                    } else {
                        LLVMValueRef fields[] = {
                            err_tag_value,
                            err_payload_value,
                        };
                        return LLVMConstNamedStruct(get_llvm_type(g, type_entry), fields, 2);
                    }
                }
            }
        case ZigTypeIdVoid:
            return nullptr;
        case ZigTypeIdInvalid:
        case ZigTypeIdMetaType:
        case ZigTypeIdUnreachable:
        case ZigTypeIdComptimeFloat:
        case ZigTypeIdComptimeInt:
        case ZigTypeIdEnumLiteral:
        case ZigTypeIdUndefined:
        case ZigTypeIdNull:
        case ZigTypeIdBoundFn:
        case ZigTypeIdArgTuple:
        case ZigTypeIdOpaque:
        case ZigTypeIdPromise:
            zig_unreachable();

    }
    zig_unreachable();
}

static void render_const_val(CodeGen *g, ConstExprValue *const_val, const char *name) {
    if (!const_val->global_refs)
        const_val->global_refs = allocate<ConstGlobalRefs>(1);
    if (!const_val->global_refs->llvm_value)
        const_val->global_refs->llvm_value = gen_const_val(g, const_val, name);

    if (const_val->global_refs->llvm_global)
        LLVMSetInitializer(const_val->global_refs->llvm_global, const_val->global_refs->llvm_value);
}

static void render_const_val_global(CodeGen *g, ConstExprValue *const_val, const char *name) {
    if (!const_val->global_refs)
        const_val->global_refs = allocate<ConstGlobalRefs>(1);

    if (!const_val->global_refs->llvm_global) {
        LLVMTypeRef type_ref = const_val->global_refs->llvm_value ?
            LLVMTypeOf(const_val->global_refs->llvm_value) : get_llvm_type(g, const_val->type);
        LLVMValueRef global_value = LLVMAddGlobal(g->module, type_ref, name);
        LLVMSetLinkage(global_value, LLVMInternalLinkage);
        LLVMSetGlobalConstant(global_value, true);
        LLVMSetUnnamedAddr(global_value, true);
        LLVMSetAlignment(global_value, (const_val->global_refs->align == 0) ?
                get_abi_alignment(g, const_val->type) : const_val->global_refs->align);

        const_val->global_refs->llvm_global = global_value;
    }

    if (const_val->global_refs->llvm_value)
        LLVMSetInitializer(const_val->global_refs->llvm_global, const_val->global_refs->llvm_value);
}

static void generate_error_name_table(CodeGen *g) {
    if (g->err_name_table != nullptr || !g->generate_error_name_table || g->errors_by_index.length == 1) {
        return;
    }

    assert(g->errors_by_index.length > 0);

    ZigType *u8_ptr_type = get_pointer_to_type_extra(g, g->builtin_types.entry_u8, true, false,
            PtrLenUnknown, get_abi_alignment(g, g->builtin_types.entry_u8), 0, 0, false);
    ZigType *str_type = get_slice_type(g, u8_ptr_type);

    LLVMValueRef *values = allocate<LLVMValueRef>(g->errors_by_index.length);
    values[0] = LLVMGetUndef(get_llvm_type(g, str_type));
    for (size_t i = 1; i < g->errors_by_index.length; i += 1) {
        ErrorTableEntry *err_entry = g->errors_by_index.at(i);
        Buf *name = &err_entry->name;

        g->largest_err_name_len = max(g->largest_err_name_len, buf_len(name));

        LLVMValueRef str_init = LLVMConstString(buf_ptr(name), (unsigned)buf_len(name), true);
        LLVMValueRef str_global = LLVMAddGlobal(g->module, LLVMTypeOf(str_init), "");
        LLVMSetInitializer(str_global, str_init);
        LLVMSetLinkage(str_global, LLVMPrivateLinkage);
        LLVMSetGlobalConstant(str_global, true);
        LLVMSetUnnamedAddr(str_global, true);
        LLVMSetAlignment(str_global, LLVMABIAlignmentOfType(g->target_data_ref, LLVMTypeOf(str_init)));

        LLVMValueRef fields[] = {
            LLVMConstBitCast(str_global, get_llvm_type(g, u8_ptr_type)),
            LLVMConstInt(g->builtin_types.entry_usize->llvm_type, buf_len(name), false),
        };
        values[i] = LLVMConstNamedStruct(get_llvm_type(g, str_type), fields, 2);
    }

    LLVMValueRef err_name_table_init = LLVMConstArray(get_llvm_type(g, str_type), values, (unsigned)g->errors_by_index.length);

    g->err_name_table = LLVMAddGlobal(g->module, LLVMTypeOf(err_name_table_init),
            buf_ptr(get_mangled_name(g, buf_create_from_str("__zig_err_name_table"), false)));
    LLVMSetInitializer(g->err_name_table, err_name_table_init);
    LLVMSetLinkage(g->err_name_table, LLVMPrivateLinkage);
    LLVMSetGlobalConstant(g->err_name_table, true);
    LLVMSetUnnamedAddr(g->err_name_table, true);
    LLVMSetAlignment(g->err_name_table, LLVMABIAlignmentOfType(g->target_data_ref, LLVMTypeOf(err_name_table_init)));
}

static void build_all_basic_blocks(CodeGen *g, ZigFn *fn) {
    IrExecutable *executable = &fn->analyzed_executable;
    assert(executable->basic_block_list.length > 0);
    for (size_t block_i = 0; block_i < executable->basic_block_list.length; block_i += 1) {
        IrBasicBlock *bb = executable->basic_block_list.at(block_i);
        bb->llvm_block = LLVMAppendBasicBlock(fn_llvm_value(g, fn), bb->name_hint);
    }
    IrBasicBlock *entry_bb = executable->basic_block_list.at(0);
    LLVMPositionBuilderAtEnd(g->builder, entry_bb->llvm_block);
}

static void gen_global_var(CodeGen *g, ZigVar *var, LLVMValueRef init_val,
    ZigType *type_entry)
{
    if (g->strip_debug_symbols) {
        return;
    }

    assert(var->gen_is_const);
    assert(type_entry);

    ZigType *import = get_scope_import(var->parent_scope);
    assert(import);

    bool is_local_to_unit = true;
    ZigLLVMCreateGlobalVariable(g->dbuilder, get_di_scope(g, var->parent_scope), buf_ptr(&var->name),
        buf_ptr(&var->name), import->data.structure.root_struct->di_file,
        (unsigned)(var->decl_node->line + 1),
        get_llvm_di_type(g, type_entry), is_local_to_unit);

    // TODO ^^ make an actual global variable
}

static void validate_inline_fns(CodeGen *g) {
    for (size_t i = 0; i < g->inline_fns.length; i += 1) {
        ZigFn *fn_entry = g->inline_fns.at(i);
        LLVMValueRef fn_val = LLVMGetNamedFunction(g->module, fn_entry->llvm_name);
        if (fn_val != nullptr) {
            add_node_error(g, fn_entry->proto_node, buf_sprintf("unable to inline function"));
        }
    }
    report_errors_and_maybe_exit(g);
}

static void set_global_tls(CodeGen *g, ZigVar *var, LLVMValueRef global_value) {
    bool is_extern = var->decl_node->data.variable_declaration.is_extern;
    bool is_export = var->decl_node->data.variable_declaration.is_export;
    bool is_internal_linkage = !is_extern && !is_export;
    if (var->is_thread_local && (!g->is_single_threaded || !is_internal_linkage)) {
        LLVMSetThreadLocalMode(global_value, LLVMGeneralDynamicTLSModel);
    }
}

static void do_code_gen(CodeGen *g) {
    assert(!g->errors.length);

    generate_error_name_table(g);

    // Generate module level variables
    for (size_t i = 0; i < g->global_vars.length; i += 1) {
        TldVar *tld_var = g->global_vars.at(i);
        ZigVar *var = tld_var->var;

        if (var->var_type->id == ZigTypeIdComptimeFloat) {
            // Generate debug info for it but that's it.
            ConstExprValue *const_val = var->const_value;
            assert(const_val->special != ConstValSpecialRuntime);
            if (const_val->type != var->var_type) {
                zig_panic("TODO debug info for var with ptr casted value");
            }
            ZigType *var_type = g->builtin_types.entry_f128;
            ConstExprValue coerced_value = {};
            coerced_value.special = ConstValSpecialStatic;
            coerced_value.type = var_type;
            coerced_value.data.x_f128 = bigfloat_to_f128(&const_val->data.x_bigfloat);
            LLVMValueRef init_val = gen_const_val(g, &coerced_value, "");
            gen_global_var(g, var, init_val, var_type);
            continue;
        }

        if (var->var_type->id == ZigTypeIdComptimeInt) {
            // Generate debug info for it but that's it.
            ConstExprValue *const_val = var->const_value;
            assert(const_val->special != ConstValSpecialRuntime);
            if (const_val->type != var->var_type) {
                zig_panic("TODO debug info for var with ptr casted value");
            }
            size_t bits_needed = bigint_bits_needed(&const_val->data.x_bigint);
            if (bits_needed < 8) {
                bits_needed = 8;
            }
            ZigType *var_type = get_int_type(g, const_val->data.x_bigint.is_negative, bits_needed);
            LLVMValueRef init_val = bigint_to_llvm_const(get_llvm_type(g, var_type), &const_val->data.x_bigint);
            gen_global_var(g, var, init_val, var_type);
            continue;
        }

        if (!type_has_bits(var->var_type))
            continue;

        assert(var->decl_node);

        GlobalLinkageId linkage;
        Buf *unmangled_name = &var->name;
        Buf *symbol_name;
        if (var->export_list.length == 0) {
            if (var->decl_node->data.variable_declaration.is_extern) {
                symbol_name = unmangled_name;
                linkage = GlobalLinkageIdStrong;
            } else {
                symbol_name = get_mangled_name(g, unmangled_name, false);
                linkage = GlobalLinkageIdInternal;
            }
        } else {
            GlobalExport *global_export = &var->export_list.items[0];
            symbol_name = &global_export->name;
            linkage = global_export->linkage;
        }

        LLVMValueRef global_value;
        bool externally_initialized = var->decl_node->data.variable_declaration.expr == nullptr;
        if (externally_initialized) {
            LLVMValueRef existing_llvm_var = LLVMGetNamedGlobal(g->module, buf_ptr(symbol_name));
            if (existing_llvm_var) {
                global_value = LLVMConstBitCast(existing_llvm_var,
                        LLVMPointerType(get_llvm_type(g, var->var_type), 0));
            } else {
                global_value = LLVMAddGlobal(g->module, get_llvm_type(g, var->var_type), buf_ptr(symbol_name));
                // TODO debug info for the extern variable

                LLVMSetLinkage(global_value, to_llvm_linkage(linkage));
                maybe_import_dll(g, global_value, GlobalLinkageIdStrong);
                LLVMSetAlignment(global_value, var->align_bytes);
                LLVMSetGlobalConstant(global_value, var->gen_is_const);
                set_global_tls(g, var, global_value);
            }
        } else {
            bool exported = (linkage != GlobalLinkageIdInternal);
            render_const_val(g, var->const_value, buf_ptr(symbol_name));
            render_const_val_global(g, var->const_value, buf_ptr(symbol_name));
            global_value = var->const_value->global_refs->llvm_global;

            if (exported) {
                LLVMSetLinkage(global_value, to_llvm_linkage(linkage));
                maybe_export_dll(g, global_value, GlobalLinkageIdStrong);
            }
            if (tld_var->section_name) {
                LLVMSetSection(global_value, buf_ptr(tld_var->section_name));
            }
            LLVMSetAlignment(global_value, var->align_bytes);

            // TODO debug info for function pointers
            // Here we use const_value->type because that's the type of the llvm global,
            // which we const ptr cast upon use to whatever it needs to be.
            if (var->gen_is_const && var->const_value->type->id != ZigTypeIdFn) {
                gen_global_var(g, var, var->const_value->global_refs->llvm_value, var->const_value->type);
            }

            LLVMSetGlobalConstant(global_value, var->gen_is_const);
            set_global_tls(g, var, global_value);
        }

        var->value_ref = global_value;

        for (size_t export_i = 1; export_i < var->export_list.length; export_i += 1) {
            GlobalExport *global_export = &var->export_list.items[export_i];
            LLVMAddAlias(g->module, LLVMTypeOf(var->value_ref), var->value_ref, buf_ptr(&global_export->name));
        }
    }

    // Generate function definitions.
    for (size_t fn_i = 0; fn_i < g->fn_defs.length; fn_i += 1) {
        ZigFn *fn_table_entry = g->fn_defs.at(fn_i);
        FnTypeId *fn_type_id = &fn_table_entry->type_entry->data.fn.fn_type_id;
        CallingConvention cc = fn_type_id->cc;
        bool is_c_abi = cc == CallingConventionC;
        bool want_sret = want_first_arg_sret(g, fn_type_id);

        LLVMValueRef fn = fn_llvm_value(g, fn_table_entry);
        g->cur_fn = fn_table_entry;
        g->cur_fn_val = fn;

        build_all_basic_blocks(g, fn_table_entry);
        clear_debug_source_node(g);

        if (want_sret) {
            g->cur_ret_ptr = LLVMGetParam(fn, 0);
        } else if (handle_is_ptr(fn_type_id->return_type)) {
            g->cur_ret_ptr = build_alloca(g, fn_type_id->return_type, "result", 0);
            // TODO add debug info variable for this
        } else {
            g->cur_ret_ptr = nullptr;
        }

        uint32_t err_ret_trace_arg_index = get_err_ret_trace_arg_index(g, fn_table_entry);
        bool have_err_ret_trace_arg = err_ret_trace_arg_index != UINT32_MAX;
        if (have_err_ret_trace_arg) {
            g->cur_err_ret_trace_val_arg = LLVMGetParam(fn, err_ret_trace_arg_index);
        } else {
            g->cur_err_ret_trace_val_arg = nullptr;
        }

        // error return tracing setup
        bool is_async = cc == CallingConventionAsync;
        bool have_err_ret_trace_stack = g->have_err_ret_tracing && fn_table_entry->calls_or_awaits_errorable_fn && !is_async && !have_err_ret_trace_arg;
        LLVMValueRef err_ret_array_val = nullptr;
        if (have_err_ret_trace_stack) {
            ZigType *array_type = get_array_type(g, g->builtin_types.entry_usize, stack_trace_ptr_count);
            err_ret_array_val = build_alloca(g, array_type, "error_return_trace_addresses", get_abi_alignment(g, array_type));

            // populate g->stack_trace_type
            (void)get_ptr_to_stack_trace_type(g);
            g->cur_err_ret_trace_val_stack = build_alloca(g, g->stack_trace_type, "error_return_trace", get_abi_alignment(g, g->stack_trace_type));
        } else {
            g->cur_err_ret_trace_val_stack = nullptr;
        }

        // allocate temporary stack data
        for (size_t alloca_i = 0; alloca_i < fn_table_entry->alloca_gen_list.length; alloca_i += 1) {
            IrInstructionAllocaGen *instruction = fn_table_entry->alloca_gen_list.at(alloca_i);
            ZigType *ptr_type = instruction->base.value.type;
            assert(ptr_type->id == ZigTypeIdPointer);
            ZigType *child_type = ptr_type->data.pointer.child_type;
            if (!type_has_bits(child_type))
                continue;
            if (instruction->base.ref_count == 0)
                continue;
            if (instruction->base.value.special != ConstValSpecialRuntime) {
                if (const_ptr_pointee(nullptr, g, &instruction->base.value, nullptr)->special !=
                        ConstValSpecialRuntime)
                {
                    continue;
                }
            }
            instruction->base.llvm_value = build_alloca(g, child_type, instruction->name_hint,
                    get_ptr_align(g, ptr_type));
        }

        ZigType *import = get_scope_import(&fn_table_entry->fndef_scope->base);
        unsigned gen_i_init = want_sret ? 1 : 0;

        // create debug variable declarations for variables and allocate all local variables
        FnWalk fn_walk_var = {};
        fn_walk_var.id = FnWalkIdVars;
        fn_walk_var.data.vars.import = import;
        fn_walk_var.data.vars.fn = fn_table_entry;
        fn_walk_var.data.vars.llvm_fn = fn;
        fn_walk_var.data.vars.gen_i = gen_i_init;
        for (size_t var_i = 0; var_i < fn_table_entry->variable_list.length; var_i += 1) {
            ZigVar *var = fn_table_entry->variable_list.at(var_i);

            if (!type_has_bits(var->var_type)) {
                continue;
            }
            if (ir_get_var_is_comptime(var))
                continue;
            switch (type_requires_comptime(g, var->var_type)) {
                case ReqCompTimeInvalid:
                    zig_unreachable();
                case ReqCompTimeYes:
                    continue;
                case ReqCompTimeNo:
                    break;
            }

            if (var->src_arg_index == SIZE_MAX) {
                var->di_loc_var = ZigLLVMCreateAutoVariable(g->dbuilder, get_di_scope(g, var->parent_scope),
                        buf_ptr(&var->name), import->data.structure.root_struct->di_file, (unsigned)(var->decl_node->line + 1),
                        get_llvm_di_type(g, var->var_type), !g->strip_debug_symbols, 0);

            } else if (is_c_abi) {
                fn_walk_var.data.vars.var = var;
                iter_function_params_c_abi(g, fn_table_entry->type_entry, &fn_walk_var, var->src_arg_index);
            } else {
                ZigType *gen_type;
                FnGenParamInfo *gen_info = &fn_table_entry->type_entry->data.fn.gen_param_info[var->src_arg_index];
                assert(gen_info->gen_index != SIZE_MAX);

                if (handle_is_ptr(var->var_type)) {
                    if (gen_info->is_byval) {
                        gen_type = var->var_type;
                    } else {
                        gen_type = gen_info->type;
                    }
                    var->value_ref = LLVMGetParam(fn, gen_info->gen_index);
                } else {
                    gen_type = var->var_type;
                    var->value_ref = build_alloca(g, var->var_type, buf_ptr(&var->name), var->align_bytes);
                }
                if (var->decl_node) {
                    var->di_loc_var = ZigLLVMCreateParameterVariable(g->dbuilder, get_di_scope(g, var->parent_scope),
                        buf_ptr(&var->name), import->data.structure.root_struct->di_file,
                        (unsigned)(var->decl_node->line + 1),
                        get_llvm_di_type(g, gen_type), !g->strip_debug_symbols, 0, (unsigned)(gen_info->gen_index+1));
                }

            }
        }

        // finishing error return trace setup. we have to do this after all the allocas.
        if (have_err_ret_trace_stack) {
            ZigType *usize = g->builtin_types.entry_usize;
            size_t index_field_index = g->stack_trace_type->data.structure.fields[0].gen_index;
            LLVMValueRef index_field_ptr = LLVMBuildStructGEP(g->builder, g->cur_err_ret_trace_val_stack, (unsigned)index_field_index, "");
            gen_store_untyped(g, LLVMConstNull(usize->llvm_type), index_field_ptr, 0, false);

            size_t addresses_field_index = g->stack_trace_type->data.structure.fields[1].gen_index;
            LLVMValueRef addresses_field_ptr = LLVMBuildStructGEP(g->builder, g->cur_err_ret_trace_val_stack, (unsigned)addresses_field_index, "");

            ZigType *slice_type = g->stack_trace_type->data.structure.fields[1].type_entry;
            size_t ptr_field_index = slice_type->data.structure.fields[slice_ptr_index].gen_index;
            LLVMValueRef ptr_field_ptr = LLVMBuildStructGEP(g->builder, addresses_field_ptr, (unsigned)ptr_field_index, "");
            LLVMValueRef zero = LLVMConstNull(usize->llvm_type);
            LLVMValueRef indices[] = {zero, zero};
            LLVMValueRef err_ret_array_val_elem0_ptr = LLVMBuildInBoundsGEP(g->builder, err_ret_array_val,
                    indices, 2, "");
            ZigType *ptr_ptr_usize_type = get_pointer_to_type(g, get_pointer_to_type(g, usize, false), false);
            gen_store(g, err_ret_array_val_elem0_ptr, ptr_field_ptr, ptr_ptr_usize_type);

            size_t len_field_index = slice_type->data.structure.fields[slice_len_index].gen_index;
            LLVMValueRef len_field_ptr = LLVMBuildStructGEP(g->builder, addresses_field_ptr, (unsigned)len_field_index, "");
            gen_store(g, LLVMConstInt(usize->llvm_type, stack_trace_ptr_count, false), len_field_ptr, get_pointer_to_type(g, usize, false));
        }

        // create debug variable declarations for parameters
        // rely on the first variables in the variable_list being parameters.
        FnWalk fn_walk_init = {};
        fn_walk_init.id = FnWalkIdInits;
        fn_walk_init.data.inits.fn = fn_table_entry;
        fn_walk_init.data.inits.llvm_fn = fn;
        fn_walk_init.data.inits.gen_i = gen_i_init;
        walk_function_params(g, fn_table_entry->type_entry, &fn_walk_init);

        ir_render(g, fn_table_entry);

    }

    assert(!g->errors.length);

    if (buf_len(&g->global_asm) != 0) {
        LLVMSetModuleInlineAsm(g->module, buf_ptr(&g->global_asm));
    }

    ZigLLVMDIBuilderFinalize(g->dbuilder);

    if (g->verbose_llvm_ir) {
        fflush(stderr);
        LLVMDumpModule(g->module);
    }

    // in release mode, we're sooooo confident that we've generated correct ir,
    // that we skip the verify module step in order to get better performance.
#ifndef NDEBUG
    char *error = nullptr;
    LLVMVerifyModule(g->module, LLVMAbortProcessAction, &error);
#endif
}

static void zig_llvm_emit_output(CodeGen *g) {
    bool is_small = g->build_mode == BuildModeSmallRelease;

    Buf *output_path = &g->o_file_output_path;
    char *err_msg = nullptr;
    switch (g->emit_file_type) {
        case EmitFileTypeBinary:
            if (ZigLLVMTargetMachineEmitToFile(g->target_machine, g->module, buf_ptr(output_path),
                        ZigLLVM_EmitBinary, &err_msg, g->build_mode == BuildModeDebug, is_small,
                        g->enable_time_report))
            {
                zig_panic("unable to write object file %s: %s", buf_ptr(output_path), err_msg);
            }
            validate_inline_fns(g);
            g->link_objects.append(output_path);
            if (g->bundle_compiler_rt && (g->out_type == OutTypeObj ||
                (g->out_type == OutTypeLib && !g->is_dynamic)))
            {
                zig_link_add_compiler_rt(g);
            }
            break;

        case EmitFileTypeAssembly:
            if (ZigLLVMTargetMachineEmitToFile(g->target_machine, g->module, buf_ptr(output_path),
                        ZigLLVM_EmitAssembly, &err_msg, g->build_mode == BuildModeDebug, is_small,
                        g->enable_time_report))
            {
                zig_panic("unable to write assembly file %s: %s", buf_ptr(output_path), err_msg);
            }
            validate_inline_fns(g);
            break;

        case EmitFileTypeLLVMIr:
            if (ZigLLVMTargetMachineEmitToFile(g->target_machine, g->module, buf_ptr(output_path),
                        ZigLLVM_EmitLLVMIr, &err_msg, g->build_mode == BuildModeDebug, is_small,
                        g->enable_time_report))
            {
                zig_panic("unable to write llvm-ir file %s: %s", buf_ptr(output_path), err_msg);
            }
            validate_inline_fns(g);
            break;

        default:
            zig_unreachable();
    }
}

struct CIntTypeInfo {
    CIntType id;
    const char *name;
    bool is_signed;
};

static const CIntTypeInfo c_int_type_infos[] = {
    {CIntTypeShort, "c_short", true},
    {CIntTypeUShort, "c_ushort", false},
    {CIntTypeInt, "c_int", true},
    {CIntTypeUInt, "c_uint", false},
    {CIntTypeLong, "c_long", true},
    {CIntTypeULong, "c_ulong", false},
    {CIntTypeLongLong, "c_longlong", true},
    {CIntTypeULongLong, "c_ulonglong", false},
};

static const bool is_signed_list[] = { false, true, };

struct GlobalLinkageValue {
    GlobalLinkageId id;
    const char *name;
};

static const GlobalLinkageValue global_linkage_values[] = {
    {GlobalLinkageIdInternal, "Internal"},
    {GlobalLinkageIdStrong, "Strong"},
    {GlobalLinkageIdWeak, "Weak"},
    {GlobalLinkageIdLinkOnce, "LinkOnce"},
};

static void add_fp_entry(CodeGen *g, const char *name, uint32_t bit_count, LLVMTypeRef type_ref,
        ZigType **field)
{
    ZigType *entry = new_type_table_entry(ZigTypeIdFloat);
    entry->llvm_type = type_ref;
    entry->size_in_bits = 8*LLVMStoreSizeOfType(g->target_data_ref, entry->llvm_type);
    entry->abi_size = LLVMABISizeOfType(g->target_data_ref, entry->llvm_type);
    entry->abi_align = LLVMABIAlignmentOfType(g->target_data_ref, entry->llvm_type);
    buf_init_from_str(&entry->name, name);
    entry->data.floating.bit_count = bit_count;

    entry->llvm_di_type = ZigLLVMCreateDebugBasicType(g->dbuilder, buf_ptr(&entry->name),
            entry->size_in_bits, ZigLLVMEncoding_DW_ATE_float());
    *field = entry;
    g->primitive_type_table.put(&entry->name, entry);
}

static void define_builtin_types(CodeGen *g) {
    {
        // if this type is anywhere in the AST, we should never hit codegen.
        ZigType *entry = new_type_table_entry(ZigTypeIdInvalid);
        buf_init_from_str(&entry->name, "(invalid)");
        g->builtin_types.entry_invalid = entry;
    }
    {
        ZigType *entry = new_type_table_entry(ZigTypeIdComptimeFloat);
        buf_init_from_str(&entry->name, "comptime_float");
        g->builtin_types.entry_num_lit_float = entry;
        g->primitive_type_table.put(&entry->name, entry);
    }
    {
        ZigType *entry = new_type_table_entry(ZigTypeIdComptimeInt);
        buf_init_from_str(&entry->name, "comptime_int");
        g->builtin_types.entry_num_lit_int = entry;
        g->primitive_type_table.put(&entry->name, entry);
    }
    {
        ZigType *entry = new_type_table_entry(ZigTypeIdEnumLiteral);
        buf_init_from_str(&entry->name, "(enum literal)");
        g->builtin_types.entry_enum_literal = entry;
    }
    {
        ZigType *entry = new_type_table_entry(ZigTypeIdUndefined);
        buf_init_from_str(&entry->name, "(undefined)");
        g->builtin_types.entry_undef = entry;
    }
    {
        ZigType *entry = new_type_table_entry(ZigTypeIdNull);
        buf_init_from_str(&entry->name, "(null)");
        g->builtin_types.entry_null = entry;
    }
    {
        ZigType *entry = new_type_table_entry(ZigTypeIdArgTuple);
        buf_init_from_str(&entry->name, "(args)");
        g->builtin_types.entry_arg_tuple = entry;
    }

    for (size_t i = 0; i < array_length(c_int_type_infos); i += 1) {
        const CIntTypeInfo *info = &c_int_type_infos[i];
        uint32_t size_in_bits = target_c_type_size_in_bits(g->zig_target, info->id);
        bool is_signed = info->is_signed;

        ZigType *entry = new_type_table_entry(ZigTypeIdInt);
        entry->llvm_type = LLVMIntType(size_in_bits);
        entry->size_in_bits = size_in_bits;
        entry->abi_size = LLVMABISizeOfType(g->target_data_ref, entry->llvm_type);
        entry->abi_align = LLVMABIAlignmentOfType(g->target_data_ref, entry->llvm_type);

        buf_init_from_str(&entry->name, info->name);

        entry->llvm_di_type = ZigLLVMCreateDebugBasicType(g->dbuilder, buf_ptr(&entry->name),
                size_in_bits, is_signed ? ZigLLVMEncoding_DW_ATE_signed() : ZigLLVMEncoding_DW_ATE_unsigned());
        entry->data.integral.is_signed = is_signed;
        entry->data.integral.bit_count = size_in_bits;
        g->primitive_type_table.put(&entry->name, entry);

        get_c_int_type_ptr(g, info->id)[0] = entry;
    }

    {
        ZigType *entry = new_type_table_entry(ZigTypeIdBool);
        entry->llvm_type = LLVMInt1Type();
        entry->size_in_bits = 1;
        entry->abi_size = LLVMABISizeOfType(g->target_data_ref, entry->llvm_type);
        entry->abi_align = LLVMABIAlignmentOfType(g->target_data_ref, entry->llvm_type);
        buf_init_from_str(&entry->name, "bool");
        entry->llvm_di_type = ZigLLVMCreateDebugBasicType(g->dbuilder, buf_ptr(&entry->name),
                entry->size_in_bits, ZigLLVMEncoding_DW_ATE_boolean());
        g->builtin_types.entry_bool = entry;
        g->primitive_type_table.put(&entry->name, entry);
    }

    for (size_t sign_i = 0; sign_i < array_length(is_signed_list); sign_i += 1) {
        bool is_signed = is_signed_list[sign_i];

        ZigType *entry = new_type_table_entry(ZigTypeIdInt);
        entry->llvm_type = LLVMIntType(g->pointer_size_bytes * 8);
        entry->size_in_bits = g->pointer_size_bytes * 8;
        entry->abi_size = LLVMABISizeOfType(g->target_data_ref, entry->llvm_type);
        entry->abi_align = LLVMABIAlignmentOfType(g->target_data_ref, entry->llvm_type);

        const char u_or_i = is_signed ? 'i' : 'u';
        buf_resize(&entry->name, 0);
        buf_appendf(&entry->name, "%csize", u_or_i);

        entry->data.integral.is_signed = is_signed;
        entry->data.integral.bit_count = g->pointer_size_bytes * 8;

        entry->llvm_di_type = ZigLLVMCreateDebugBasicType(g->dbuilder, buf_ptr(&entry->name),
                entry->size_in_bits,
                is_signed ? ZigLLVMEncoding_DW_ATE_signed() : ZigLLVMEncoding_DW_ATE_unsigned());
        g->primitive_type_table.put(&entry->name, entry);

        if (is_signed) {
            g->builtin_types.entry_isize = entry;
        } else {
            g->builtin_types.entry_usize = entry;
        }
    }

    add_fp_entry(g, "f16", 16, LLVMHalfType(), &g->builtin_types.entry_f16);
    add_fp_entry(g, "f32", 32, LLVMFloatType(), &g->builtin_types.entry_f32);
    add_fp_entry(g, "f64", 64, LLVMDoubleType(), &g->builtin_types.entry_f64);
    add_fp_entry(g, "f128", 128, LLVMFP128Type(), &g->builtin_types.entry_f128);
    add_fp_entry(g, "c_longdouble", 80, LLVMX86FP80Type(), &g->builtin_types.entry_c_longdouble);

    {
        ZigType *entry = new_type_table_entry(ZigTypeIdVoid);
        entry->llvm_type = LLVMVoidType();
        buf_init_from_str(&entry->name, "void");
        entry->llvm_di_type = ZigLLVMCreateDebugBasicType(g->dbuilder, buf_ptr(&entry->name),
                0,
                ZigLLVMEncoding_DW_ATE_signed());
        g->builtin_types.entry_void = entry;
        g->primitive_type_table.put(&entry->name, entry);
    }
    {
        ZigType *entry = new_type_table_entry(ZigTypeIdUnreachable);
        entry->llvm_type = LLVMVoidType();
        buf_init_from_str(&entry->name, "noreturn");
        entry->llvm_di_type = g->builtin_types.entry_void->llvm_di_type;
        g->builtin_types.entry_unreachable = entry;
        g->primitive_type_table.put(&entry->name, entry);
    }
    {
        ZigType *entry = new_type_table_entry(ZigTypeIdMetaType);
        buf_init_from_str(&entry->name, "type");
        g->builtin_types.entry_type = entry;
        g->primitive_type_table.put(&entry->name, entry);
    }

    g->builtin_types.entry_u8 = get_int_type(g, false, 8);
    g->builtin_types.entry_u16 = get_int_type(g, false, 16);
    g->builtin_types.entry_u29 = get_int_type(g, false, 29);
    g->builtin_types.entry_u32 = get_int_type(g, false, 32);
    g->builtin_types.entry_u64 = get_int_type(g, false, 64);
    g->builtin_types.entry_i8 = get_int_type(g, true, 8);
    g->builtin_types.entry_i32 = get_int_type(g, true, 32);
    g->builtin_types.entry_i64 = get_int_type(g, true, 64);

    {
        g->builtin_types.entry_c_void = get_opaque_type(g, nullptr, nullptr, "c_void",
                buf_create_from_str("c_void"));
        g->primitive_type_table.put(&g->builtin_types.entry_c_void->name, g->builtin_types.entry_c_void);
    }

    {
        ZigType *entry = new_type_table_entry(ZigTypeIdErrorSet);
        buf_init_from_str(&entry->name, "anyerror");
        entry->data.error_set.err_count = UINT32_MAX;

        // TODO https://github.com/ziglang/zig/issues/786
        g->err_tag_type = g->builtin_types.entry_u16;

        entry->size_in_bits = g->err_tag_type->size_in_bits;
        entry->abi_align = g->err_tag_type->abi_align;
        entry->abi_size = g->err_tag_type->abi_size;

        g->builtin_types.entry_global_error_set = entry;

        g->errors_by_index.append(nullptr);

        g->primitive_type_table.put(&entry->name, entry);
    }
    {
        ZigType *entry = get_promise_type(g, nullptr);
        g->primitive_type_table.put(&entry->name, entry);
        entry->size_in_bits = g->builtin_types.entry_usize->size_in_bits;
        entry->abi_align = g->builtin_types.entry_usize->abi_align;
        entry->abi_size = g->builtin_types.entry_usize->abi_size;
    }
}


static BuiltinFnEntry *create_builtin_fn(CodeGen *g, BuiltinFnId id, const char *name, size_t count) {
    BuiltinFnEntry *builtin_fn = allocate<BuiltinFnEntry>(1);
    buf_init_from_str(&builtin_fn->name, name);
    builtin_fn->id = id;
    builtin_fn->param_count = count;
    g->builtin_fn_table.put(&builtin_fn->name, builtin_fn);
    return builtin_fn;
}

static void define_builtin_fns(CodeGen *g) {
    create_builtin_fn(g, BuiltinFnIdBreakpoint, "breakpoint", 0);
    create_builtin_fn(g, BuiltinFnIdReturnAddress, "returnAddress", 0);
    create_builtin_fn(g, BuiltinFnIdFrameAddress, "frameAddress", 0);
    create_builtin_fn(g, BuiltinFnIdHandle, "handle", 0);
    create_builtin_fn(g, BuiltinFnIdMemcpy, "memcpy", 3);
    create_builtin_fn(g, BuiltinFnIdMemset, "memset", 3);
    create_builtin_fn(g, BuiltinFnIdSizeof, "sizeOf", 1);
    create_builtin_fn(g, BuiltinFnIdAlignOf, "alignOf", 1);
    create_builtin_fn(g, BuiltinFnIdMemberCount, "memberCount", 1);
    create_builtin_fn(g, BuiltinFnIdMemberType, "memberType", 2);
    create_builtin_fn(g, BuiltinFnIdMemberName, "memberName", 2);
    create_builtin_fn(g, BuiltinFnIdField, "field", 2);
    create_builtin_fn(g, BuiltinFnIdTypeInfo, "typeInfo", 1);
    create_builtin_fn(g, BuiltinFnIdHasField, "hasField", 2);
    create_builtin_fn(g, BuiltinFnIdTypeof, "typeOf", 1); // TODO rename to TypeOf
    create_builtin_fn(g, BuiltinFnIdAddWithOverflow, "addWithOverflow", 4);
    create_builtin_fn(g, BuiltinFnIdSubWithOverflow, "subWithOverflow", 4);
    create_builtin_fn(g, BuiltinFnIdMulWithOverflow, "mulWithOverflow", 4);
    create_builtin_fn(g, BuiltinFnIdShlWithOverflow, "shlWithOverflow", 4);
    create_builtin_fn(g, BuiltinFnIdCInclude, "cInclude", 1);
    create_builtin_fn(g, BuiltinFnIdCDefine, "cDefine", 2);
    create_builtin_fn(g, BuiltinFnIdCUndef, "cUndef", 1);
    create_builtin_fn(g, BuiltinFnIdCtz, "ctz", 2);
    create_builtin_fn(g, BuiltinFnIdClz, "clz", 2);
    create_builtin_fn(g, BuiltinFnIdPopCount, "popCount", 2);
    create_builtin_fn(g, BuiltinFnIdBswap, "byteSwap", 2);
    create_builtin_fn(g, BuiltinFnIdBitReverse, "bitReverse", 2);
    create_builtin_fn(g, BuiltinFnIdImport, "import", 1);
    create_builtin_fn(g, BuiltinFnIdCImport, "cImport", 1);
    create_builtin_fn(g, BuiltinFnIdErrName, "errorName", 1);
    create_builtin_fn(g, BuiltinFnIdTypeName, "typeName", 1);
    create_builtin_fn(g, BuiltinFnIdEmbedFile, "embedFile", 1);
    create_builtin_fn(g, BuiltinFnIdCmpxchgWeak, "cmpxchgWeak", 6);
    create_builtin_fn(g, BuiltinFnIdCmpxchgStrong, "cmpxchgStrong", 6);
    create_builtin_fn(g, BuiltinFnIdFence, "fence", 1);
    create_builtin_fn(g, BuiltinFnIdTruncate, "truncate", 2);
    create_builtin_fn(g, BuiltinFnIdIntCast, "intCast", 2);
    create_builtin_fn(g, BuiltinFnIdFloatCast, "floatCast", 2);
    create_builtin_fn(g, BuiltinFnIdIntToFloat, "intToFloat", 2);
    create_builtin_fn(g, BuiltinFnIdFloatToInt, "floatToInt", 2);
    create_builtin_fn(g, BuiltinFnIdBoolToInt, "boolToInt", 1);
    create_builtin_fn(g, BuiltinFnIdErrToInt, "errorToInt", 1);
    create_builtin_fn(g, BuiltinFnIdIntToErr, "intToError", 1);
    create_builtin_fn(g, BuiltinFnIdEnumToInt, "enumToInt", 1);
    create_builtin_fn(g, BuiltinFnIdIntToEnum, "intToEnum", 2);
    create_builtin_fn(g, BuiltinFnIdCompileErr, "compileError", 1);
    create_builtin_fn(g, BuiltinFnIdCompileLog, "compileLog", SIZE_MAX);
    create_builtin_fn(g, BuiltinFnIdIntType, "IntType", 2); // TODO rename to Int
    create_builtin_fn(g, BuiltinFnIdVectorType, "Vector", 2);
    create_builtin_fn(g, BuiltinFnIdSetCold, "setCold", 1);
    create_builtin_fn(g, BuiltinFnIdSetRuntimeSafety, "setRuntimeSafety", 1);
    create_builtin_fn(g, BuiltinFnIdSetFloatMode, "setFloatMode", 1);
    create_builtin_fn(g, BuiltinFnIdPanic, "panic", 1);
    create_builtin_fn(g, BuiltinFnIdPtrCast, "ptrCast", 2);
    create_builtin_fn(g, BuiltinFnIdBitCast, "bitCast", 2);
    create_builtin_fn(g, BuiltinFnIdIntToPtr, "intToPtr", 2);
    create_builtin_fn(g, BuiltinFnIdPtrToInt, "ptrToInt", 1);
    create_builtin_fn(g, BuiltinFnIdTagName, "tagName", 1);
    create_builtin_fn(g, BuiltinFnIdTagType, "TagType", 1);
    create_builtin_fn(g, BuiltinFnIdFieldParentPtr, "fieldParentPtr", 3);
    create_builtin_fn(g, BuiltinFnIdByteOffsetOf, "byteOffsetOf", 2);
    create_builtin_fn(g, BuiltinFnIdBitOffsetOf, "bitOffsetOf", 2);
    create_builtin_fn(g, BuiltinFnIdDivExact, "divExact", 2);
    create_builtin_fn(g, BuiltinFnIdDivTrunc, "divTrunc", 2);
    create_builtin_fn(g, BuiltinFnIdDivFloor, "divFloor", 2);
    create_builtin_fn(g, BuiltinFnIdRem, "rem", 2);
    create_builtin_fn(g, BuiltinFnIdMod, "mod", 2);
    create_builtin_fn(g, BuiltinFnIdSqrt, "sqrt", 2);
    create_builtin_fn(g, BuiltinFnIdSin, "sin", 2);
    create_builtin_fn(g, BuiltinFnIdCos, "cos", 2);
    create_builtin_fn(g, BuiltinFnIdExp, "exp", 2);
    create_builtin_fn(g, BuiltinFnIdExp2, "exp2", 2);
    create_builtin_fn(g, BuiltinFnIdLn, "ln", 2);
    create_builtin_fn(g, BuiltinFnIdLog2, "log2", 2);
    create_builtin_fn(g, BuiltinFnIdLog10, "log10", 2);
    create_builtin_fn(g, BuiltinFnIdFabs, "fabs", 2);
    create_builtin_fn(g, BuiltinFnIdFloor, "floor", 2);
    create_builtin_fn(g, BuiltinFnIdCeil, "ceil", 2);
    create_builtin_fn(g, BuiltinFnIdTrunc, "trunc", 2);
    //Needs library support on Windows
    //create_builtin_fn(g, BuiltinFnIdNearbyInt, "nearbyInt", 2);
    create_builtin_fn(g, BuiltinFnIdRound, "round", 2);
    create_builtin_fn(g, BuiltinFnIdMulAdd, "mulAdd", 4);
    create_builtin_fn(g, BuiltinFnIdInlineCall, "inlineCall", SIZE_MAX);
    create_builtin_fn(g, BuiltinFnIdNoInlineCall, "noInlineCall", SIZE_MAX);
    create_builtin_fn(g, BuiltinFnIdNewStackCall, "newStackCall", SIZE_MAX);
    create_builtin_fn(g, BuiltinFnIdTypeId, "typeId", 1);
    create_builtin_fn(g, BuiltinFnIdShlExact, "shlExact", 2);
    create_builtin_fn(g, BuiltinFnIdShrExact, "shrExact", 2);
    create_builtin_fn(g, BuiltinFnIdSetEvalBranchQuota, "setEvalBranchQuota", 1);
    create_builtin_fn(g, BuiltinFnIdAlignCast, "alignCast", 2);
    create_builtin_fn(g, BuiltinFnIdOpaqueType, "OpaqueType", 0);
    create_builtin_fn(g, BuiltinFnIdSetAlignStack, "setAlignStack", 1);
    create_builtin_fn(g, BuiltinFnIdArgType, "ArgType", 2);
    create_builtin_fn(g, BuiltinFnIdExport, "export", 3);
    create_builtin_fn(g, BuiltinFnIdErrorReturnTrace, "errorReturnTrace", 0);
    create_builtin_fn(g, BuiltinFnIdAtomicRmw, "atomicRmw", 5);
    create_builtin_fn(g, BuiltinFnIdAtomicLoad, "atomicLoad", 3);
    create_builtin_fn(g, BuiltinFnIdErrSetCast, "errSetCast", 2);
    create_builtin_fn(g, BuiltinFnIdToBytes, "sliceToBytes", 1);
    create_builtin_fn(g, BuiltinFnIdFromBytes, "bytesToSlice", 2);
    create_builtin_fn(g, BuiltinFnIdThis, "This", 0);
<<<<<<< HEAD
    create_builtin_fn(g, BuiltinFnIdHasDecl, "hasDecl", 2);
=======
    create_builtin_fn(g, BuiltinFnIdUnionInit, "unionInit", 3);
>>>>>>> 9b7ad124
}

static const char *bool_to_str(bool b) {
    return b ? "true" : "false";
}

static const char *build_mode_to_str(BuildMode build_mode) {
    switch (build_mode) {
        case BuildModeDebug: return "Mode.Debug";
        case BuildModeSafeRelease: return "Mode.ReleaseSafe";
        case BuildModeFastRelease: return "Mode.ReleaseFast";
        case BuildModeSmallRelease: return "Mode.ReleaseSmall";
    }
    zig_unreachable();
}

static const char *subsystem_to_str(TargetSubsystem subsystem) {
    switch (subsystem) {
        case TargetSubsystemConsole: return "Console";
        case TargetSubsystemWindows: return "Windows";
        case TargetSubsystemPosix: return "Posix";
        case TargetSubsystemNative: return "Native";
        case TargetSubsystemEfiApplication: return "EfiApplication";
        case TargetSubsystemEfiBootServiceDriver: return "EfiBootServiceDriver";
        case TargetSubsystemEfiRom: return "EfiRom";
        case TargetSubsystemEfiRuntimeDriver: return "EfiRuntimeDriver";
        case TargetSubsystemAuto: zig_unreachable();
    }
    zig_unreachable();
}

static bool detect_dynamic_link(CodeGen *g) {
    if (g->is_dynamic)
        return true;
    if (g->zig_target->os == OsFreestanding)
        return false;
    if (target_requires_pic(g->zig_target, g->libc_link_lib != nullptr))
        return true;
    // If there are no dynamic libraries then we can disable PIC
    for (size_t i = 0; i < g->link_libs_list.length; i += 1) {
        LinkLib *link_lib = g->link_libs_list.at(i);
        if (target_is_libc_lib_name(g->zig_target, buf_ptr(link_lib->name)))
            continue;
        return true;
    }
    return false;
}

static bool detect_pic(CodeGen *g) {
    if (target_requires_pic(g->zig_target, g->libc_link_lib != nullptr))
        return true;
    switch (g->want_pic) {
        case WantPICDisabled:
            return false;
        case WantPICEnabled:
            return true;
        case WantPICAuto:
            return g->have_dynamic_link;
    }
    zig_unreachable();
}

static bool detect_stack_probing(CodeGen *g) {
    if (!target_supports_stack_probing(g->zig_target))
        return false;
    switch (g->want_stack_check) {
        case WantStackCheckDisabled:
            return false;
        case WantStackCheckEnabled:
            return true;
        case WantStackCheckAuto:
            return g->build_mode == BuildModeSafeRelease || g->build_mode == BuildModeDebug;
    }
    zig_unreachable();
}

// Returns TargetSubsystemAuto to mean "no subsystem"
TargetSubsystem detect_subsystem(CodeGen *g) {
    if (g->subsystem != TargetSubsystemAuto)
        return g->subsystem;
    if (g->zig_target->os == OsWindows) {
        if (g->have_dllmain_crt_startup || (g->out_type == OutTypeLib && g->is_dynamic))
            return TargetSubsystemAuto;
        if (g->have_c_main || g->have_pub_main || g->is_test_build)
            return TargetSubsystemConsole;
        if (g->have_winmain || g->have_winmain_crt_startup)
            return TargetSubsystemWindows;
    } else if (g->zig_target->os == OsUefi) {
        return TargetSubsystemEfiApplication;
    }
    return TargetSubsystemAuto;
}

static bool detect_single_threaded(CodeGen *g) {
    if (g->want_single_threaded)
        return true;
    if (target_is_single_threaded(g->zig_target)) {
        return true;
    }
    return false;
}

static bool detect_err_ret_tracing(CodeGen *g) {
    return !g->strip_debug_symbols &&
        g->build_mode != BuildModeFastRelease &&
        g->build_mode != BuildModeSmallRelease;
}

Buf *codegen_generate_builtin_source(CodeGen *g) {
    g->have_dynamic_link = detect_dynamic_link(g);
    g->have_pic = detect_pic(g);
    g->have_stack_probing = detect_stack_probing(g);
    g->is_single_threaded = detect_single_threaded(g);
    g->have_err_ret_tracing = detect_err_ret_tracing(g);

    Buf *contents = buf_alloc();

    // NOTE: when editing this file, you may need to make modifications to the
    // cache input parameters in define_builtin_compile_vars

    // Modifications to this struct must be coordinated with code that does anything with
    // g->stack_trace_type. There are hard-coded references to the field indexes.
    buf_append_str(contents,
        "pub const StackTrace = struct {\n"
        "    index: usize,\n"
        "    instruction_addresses: []usize,\n"
        "};\n\n");

    buf_append_str(contents, "pub const PanicFn = fn([]const u8, ?*StackTrace) noreturn;\n\n");

    const char *cur_os = nullptr;
    {
        buf_appendf(contents, "pub const Os = enum {\n");
        uint32_t field_count = (uint32_t)target_os_count();
        for (uint32_t i = 0; i < field_count; i += 1) {
            Os os_type = target_os_enum(i);
            const char *name = target_os_name(os_type);
            buf_appendf(contents, "    %s,\n", name);

            if (os_type == g->zig_target->os) {
                g->target_os_index = i;
                cur_os = name;
            }
        }
        buf_appendf(contents, "};\n\n");
    }
    assert(cur_os != nullptr);

    const char *cur_arch = nullptr;
    {
        buf_appendf(contents, "pub const Arch = union(enum) {\n");
        uint32_t field_count = (uint32_t)target_arch_count();
        for (uint32_t arch_i = 0; arch_i < field_count; arch_i += 1) {
            ZigLLVM_ArchType arch = target_arch_enum(arch_i);
            const char *arch_name = target_arch_name(arch);
            SubArchList sub_arch_list = target_subarch_list(arch);
            if (sub_arch_list == SubArchListNone) {
                buf_appendf(contents, "    %s,\n", arch_name);
                if (arch == g->zig_target->arch) {
                    g->target_arch_index = arch_i;
                    cur_arch = buf_ptr(buf_sprintf("Arch.%s", arch_name));
                }
            } else {
                const char *sub_arch_list_name = target_subarch_list_name(sub_arch_list);
                buf_appendf(contents, "    %s: %s,\n", arch_name, sub_arch_list_name);
                if (arch == g->zig_target->arch) {
                    size_t sub_count = target_subarch_count(sub_arch_list);
                    for (size_t sub_i = 0; sub_i < sub_count; sub_i += 1) {
                        ZigLLVM_SubArchType sub = target_subarch_enum(sub_arch_list, sub_i);
                        if (sub == g->zig_target->sub_arch) {
                            g->target_sub_arch_index = sub_i;
                            cur_arch = buf_ptr(buf_sprintf("Arch{ .%s = Arch.%s.%s }",
                                        arch_name, sub_arch_list_name, target_subarch_name(sub)));
                        }
                    }
                }
            }
        }

        uint32_t list_count = target_subarch_list_count();
        // start at index 1 to skip None
        for (uint32_t list_i = 1; list_i < list_count; list_i += 1) {
            SubArchList sub_arch_list = target_subarch_list_enum(list_i);
            const char *subarch_list_name = target_subarch_list_name(sub_arch_list);
            buf_appendf(contents, "    pub const %s = enum {\n", subarch_list_name);
            size_t sub_count = target_subarch_count(sub_arch_list);
            for (size_t sub_i = 0; sub_i < sub_count; sub_i += 1) {
                ZigLLVM_SubArchType sub = target_subarch_enum(sub_arch_list, sub_i);
                buf_appendf(contents, "        %s,\n", target_subarch_name(sub));
            }
            buf_appendf(contents, "    };\n");
        }
        buf_appendf(contents, "};\n\n");
    }
    assert(cur_arch != nullptr);

    const char *cur_abi = nullptr;
    {
        buf_appendf(contents, "pub const Abi = enum {\n");
        uint32_t field_count = (uint32_t)target_abi_count();
        for (uint32_t i = 0; i < field_count; i += 1) {
            ZigLLVM_EnvironmentType abi = target_abi_enum(i);
            const char *name = target_abi_name(abi);
            buf_appendf(contents, "    %s,\n", name);

            if (abi == g->zig_target->abi) {
                g->target_abi_index = i;
                cur_abi = name;
            }
        }
        buf_appendf(contents, "};\n\n");
    }
    assert(cur_abi != nullptr);

    const char *cur_obj_fmt = nullptr;
    {
        buf_appendf(contents, "pub const ObjectFormat = enum {\n");
        uint32_t field_count = (uint32_t)target_oformat_count();
        for (uint32_t i = 0; i < field_count; i += 1) {
            ZigLLVM_ObjectFormatType oformat = target_oformat_enum(i);
            const char *name = target_oformat_name(oformat);
            buf_appendf(contents, "    %s,\n", name);

            ZigLLVM_ObjectFormatType target_oformat = target_object_format(g->zig_target);
            if (oformat == target_oformat) {
                g->target_oformat_index = i;
                cur_obj_fmt = name;
            }
        }

        buf_appendf(contents, "};\n\n");
    }
    assert(cur_obj_fmt != nullptr);

    {
        buf_appendf(contents, "pub const GlobalLinkage = enum {\n");
        uint32_t field_count = array_length(global_linkage_values);
        for (uint32_t i = 0; i < field_count; i += 1) {
            const GlobalLinkageValue *value = &global_linkage_values[i];
            buf_appendf(contents, "    %s,\n", value->name);
        }
        buf_appendf(contents, "};\n\n");
    }
    {
        buf_appendf(contents,
            "pub const AtomicOrder = enum {\n"
            "    Unordered,\n"
            "    Monotonic,\n"
            "    Acquire,\n"
            "    Release,\n"
            "    AcqRel,\n"
            "    SeqCst,\n"
            "};\n\n");
    }
    {
        buf_appendf(contents,
            "pub const AtomicRmwOp = enum {\n"
            "    Xchg,\n"
            "    Add,\n"
            "    Sub,\n"
            "    And,\n"
            "    Nand,\n"
            "    Or,\n"
            "    Xor,\n"
            "    Max,\n"
            "    Min,\n"
            "};\n\n");
    }
    {
        buf_appendf(contents,
            "pub const Mode = enum {\n"
            "    Debug,\n"
            "    ReleaseSafe,\n"
            "    ReleaseFast,\n"
            "    ReleaseSmall,\n"
            "};\n\n");
    }
    {
        buf_appendf(contents, "pub const TypeId = enum {\n");
        size_t field_count = type_id_len();
        for (size_t i = 0; i < field_count; i += 1) {
            const ZigTypeId id = type_id_at_index(i);
            buf_appendf(contents, "    %s,\n", type_id_name(id));
        }
        buf_appendf(contents, "};\n\n");
    }
    {
        buf_appendf(contents,
            "pub const TypeInfo = union(TypeId) {\n"
            "    Type: void,\n"
            "    Void: void,\n"
            "    Bool: void,\n"
            "    NoReturn: void,\n"
            "    Int: Int,\n"
            "    Float: Float,\n"
            "    Pointer: Pointer,\n"
            "    Array: Array,\n"
            "    Struct: Struct,\n"
            "    ComptimeFloat: void,\n"
            "    ComptimeInt: void,\n"
            "    Undefined: void,\n"
            "    Null: void,\n"
            "    Optional: Optional,\n"
            "    ErrorUnion: ErrorUnion,\n"
            "    ErrorSet: ErrorSet,\n"
            "    Enum: Enum,\n"
            "    Union: Union,\n"
            "    Fn: Fn,\n"
            "    BoundFn: Fn,\n"
            "    ArgTuple: void,\n"
            "    Opaque: void,\n"
            "    Promise: Promise,\n"
            "    Vector: Vector,\n"
            "    EnumLiteral: void,\n"
            "\n\n"
            "    pub const Int = struct {\n"
            "        is_signed: bool,\n"
            "        bits: comptime_int,\n"
            "    };\n"
            "\n"
            "    pub const Float = struct {\n"
            "        bits: comptime_int,\n"
            "    };\n"
            "\n"
            "    pub const Pointer = struct {\n"
            "        size: Size,\n"
            "        is_const: bool,\n"
            "        is_volatile: bool,\n"
            "        alignment: comptime_int,\n"
            "        child: type,\n"
            "        is_allowzero: bool,\n"
            "\n"
            "        pub const Size = enum {\n"
            "            One,\n"
            "            Many,\n"
            "            Slice,\n"
            "            C,\n"
            "        };\n"
            "    };\n"
            "\n"
            "    pub const Array = struct {\n"
            "        len: comptime_int,\n"
            "        child: type,\n"
            "    };\n"
            "\n"
            "    pub const ContainerLayout = enum {\n"
            "        Auto,\n"
            "        Extern,\n"
            "        Packed,\n"
            "    };\n"
            "\n"
            "    pub const StructField = struct {\n"
            "        name: []const u8,\n"
            "        offset: ?comptime_int,\n"
            "        field_type: type,\n"
            "    };\n"
            "\n"
            "    pub const Struct = struct {\n"
            "        layout: ContainerLayout,\n"
            "        fields: []StructField,\n"
            "        decls: []Declaration,\n"
            "    };\n"
            "\n"
            "    pub const Optional = struct {\n"
            "        child: type,\n"
            "    };\n"
            "\n"
            "    pub const ErrorUnion = struct {\n"
            "        error_set: type,\n"
            "        payload: type,\n"
            "    };\n"
            "\n"
            "    pub const Error = struct {\n"
            "        name: []const u8,\n"
            "        value: comptime_int,\n"
            "    };\n"
            "\n"
            "    pub const ErrorSet = ?[]Error;\n"
            "\n"
            "    pub const EnumField = struct {\n"
            "        name: []const u8,\n"
            "        value: comptime_int,\n"
            "    };\n"
            "\n"
            "    pub const Enum = struct {\n"
            "        layout: ContainerLayout,\n"
            "        tag_type: type,\n"
            "        fields: []EnumField,\n"
            "        decls: []Declaration,\n"
            "    };\n"
            "\n"
            "    pub const UnionField = struct {\n"
            "        name: []const u8,\n"
            "        enum_field: ?EnumField,\n"
            "        field_type: type,\n"
            "    };\n"
            "\n"
            "    pub const Union = struct {\n"
            "        layout: ContainerLayout,\n"
            "        tag_type: ?type,\n"
            "        fields: []UnionField,\n"
            "        decls: []Declaration,\n"
            "    };\n"
            "\n"
            "    pub const CallingConvention = enum {\n"
            "        Unspecified,\n"
            "        C,\n"
            "        Cold,\n"
            "        Naked,\n"
            "        Stdcall,\n"
            "        Async,\n"
            "    };\n"
            "\n"
            "    pub const FnArg = struct {\n"
            "        is_generic: bool,\n"
            "        is_noalias: bool,\n"
            "        arg_type: ?type,\n"
            "    };\n"
            "\n"
            "    pub const Fn = struct {\n"
            "        calling_convention: CallingConvention,\n"
            "        is_generic: bool,\n"
            "        is_var_args: bool,\n"
            "        return_type: ?type,\n"
            "        async_allocator_type: ?type,\n"
            "        args: []FnArg,\n"
            "    };\n"
            "\n"
            "    pub const Promise = struct {\n"
            "        child: ?type,\n"
            "    };\n"
            "\n"
            "    pub const Vector = struct {\n"
            "        len: comptime_int,\n"
            "        child: type,\n"
            "    };\n"
            "\n"
            "    pub const Declaration = struct {\n"
            "        name: []const u8,\n"
            "        is_pub: bool,\n"
            "        data: Data,\n"
            "\n"
            "        pub const Data = union(enum) {\n"
            "            Type: type,\n"
            "            Var: type,\n"
            "            Fn: FnDecl,\n"
            "\n"
            "            pub const FnDecl = struct {\n"
            "                fn_type: type,\n"
            "                inline_type: Inline,\n"
            "                calling_convention: CallingConvention,\n"
            "                is_var_args: bool,\n"
            "                is_extern: bool,\n"
            "                is_export: bool,\n"
            "                lib_name: ?[]const u8,\n"
            "                return_type: type,\n"
            "                arg_names: [][] const u8,\n"
            "\n"
            "                pub const Inline = enum {\n"
            "                    Auto,\n"
            "                    Always,\n"
            "                    Never,\n"
            "                };\n"
            "            };\n"
            "        };\n"
            "    };\n"
            "};\n\n");
        assert(ContainerLayoutAuto == 0);
        assert(ContainerLayoutExtern == 1);
        assert(ContainerLayoutPacked == 2);

        assert(CallingConventionUnspecified == 0);
        assert(CallingConventionC == 1);
        assert(CallingConventionCold == 2);
        assert(CallingConventionNaked == 3);
        assert(CallingConventionStdcall == 4);
        assert(CallingConventionAsync == 5);

        assert(FnInlineAuto == 0);
        assert(FnInlineAlways == 1);
        assert(FnInlineNever == 2);
    }
    {
        buf_appendf(contents,
            "pub const FloatMode = enum {\n"
            "    Strict,\n"
            "    Optimized,\n"
            "};\n\n");
        assert(FloatModeStrict == 0);
        assert(FloatModeOptimized == 1);
    }
    {
        buf_appendf(contents,
            "pub const Endian = enum {\n"
            "    Big,\n"
            "    Little,\n"
            "};\n\n");
        //assert(EndianBig == 0);
        //assert(EndianLittle == 1);
    }
    {
        buf_appendf(contents,
        "pub const SubSystem = enum {\n"
        "    Console,\n"
        "    Windows,\n"
        "    Posix,\n"
        "    Native,\n"
        "    EfiApplication,\n"
        "    EfiBootServiceDriver,\n"
        "    EfiRom,\n"
        "    EfiRuntimeDriver,\n"
        "};\n\n");

        assert(TargetSubsystemConsole == 0);
        assert(TargetSubsystemWindows == 1);
        assert(TargetSubsystemPosix == 2);
        assert(TargetSubsystemNative == 3);
        assert(TargetSubsystemEfiApplication == 4);
        assert(TargetSubsystemEfiBootServiceDriver == 5);
        assert(TargetSubsystemEfiRom == 6);
        assert(TargetSubsystemEfiRuntimeDriver == 7);
    }
    {
        const char *endian_str = g->is_big_endian ? "Endian.Big" : "Endian.Little";
        buf_appendf(contents, "pub const endian = %s;\n", endian_str);
    }
    buf_appendf(contents, "pub const is_test = %s;\n", bool_to_str(g->is_test_build));
    buf_appendf(contents, "pub const single_threaded = %s;\n", bool_to_str(g->is_single_threaded));
    buf_appendf(contents, "pub const os = Os.%s;\n", cur_os);
    buf_appendf(contents, "pub const arch = %s;\n", cur_arch);
    buf_appendf(contents, "pub const abi = Abi.%s;\n", cur_abi);
    buf_appendf(contents, "pub const object_format = ObjectFormat.%s;\n", cur_obj_fmt);
    buf_appendf(contents, "pub const mode = %s;\n", build_mode_to_str(g->build_mode));
    buf_appendf(contents, "pub const link_libc = %s;\n", bool_to_str(g->libc_link_lib != nullptr));
    buf_appendf(contents, "pub const have_error_return_tracing = %s;\n", bool_to_str(g->have_err_ret_tracing));
    buf_appendf(contents, "pub const valgrind_support = %s;\n", bool_to_str(want_valgrind_support(g)));
    buf_appendf(contents, "pub const position_independent_code = %s;\n", bool_to_str(g->have_pic));
    buf_appendf(contents, "pub const strip_debug_info = %s;\n", bool_to_str(g->strip_debug_symbols));

    {
        TargetSubsystem detected_subsystem = detect_subsystem(g);
        if (detected_subsystem != TargetSubsystemAuto) {
            buf_appendf(contents, "pub const subsystem = SubSystem.%s;\n", subsystem_to_str(detected_subsystem));
        }
    }

    if (g->is_test_build) {
        buf_appendf(contents,
            "const TestFn = struct {\n"
                "name: []const u8,\n"
                "func: fn()anyerror!void,\n"
            "};\n"
            "pub const test_functions = {}; // overwritten later\n"
        );
    }

    return contents;
}

static Error define_builtin_compile_vars(CodeGen *g) {
    if (g->std_package == nullptr)
        return ErrorNone;

    Error err;

    Buf *manifest_dir = buf_alloc();
    os_path_join(get_stage1_cache_path(), buf_create_from_str("builtin"), manifest_dir);

    CacheHash cache_hash;
    cache_init(&cache_hash, manifest_dir);

    Buf *compiler_id;
    if ((err = get_compiler_id(&compiler_id)))
        return err;

    // Only a few things affect builtin.zig
    cache_buf(&cache_hash, compiler_id);
    cache_int(&cache_hash, g->build_mode);
    cache_bool(&cache_hash, g->strip_debug_symbols);
    cache_bool(&cache_hash, g->is_test_build);
    cache_bool(&cache_hash, g->is_single_threaded);
    cache_int(&cache_hash, g->zig_target->is_native);
    cache_int(&cache_hash, g->zig_target->arch);
    cache_int(&cache_hash, g->zig_target->sub_arch);
    cache_int(&cache_hash, g->zig_target->vendor);
    cache_int(&cache_hash, g->zig_target->os);
    cache_int(&cache_hash, g->zig_target->abi);
    cache_bool(&cache_hash, g->have_err_ret_tracing);
    cache_bool(&cache_hash, g->libc_link_lib != nullptr);
    cache_bool(&cache_hash, g->valgrind_support);
    cache_int(&cache_hash, detect_subsystem(g));

    Buf digest = BUF_INIT;
    buf_resize(&digest, 0);
    if ((err = cache_hit(&cache_hash, &digest))) {
        // Treat an invalid format error as a cache miss.
        if (err != ErrorInvalidFormat)
            return err;
    }

    // We should always get a cache hit because there are no
    // files in the input hash.
    assert(buf_len(&digest) != 0);

    Buf *this_dir = buf_alloc();
    os_path_join(manifest_dir, &digest, this_dir);

    if ((err = os_make_path(this_dir)))
        return err;

    const char *builtin_zig_basename = "builtin.zig";
    Buf *builtin_zig_path = buf_alloc();
    os_path_join(this_dir, buf_create_from_str(builtin_zig_basename), builtin_zig_path);

    bool hit;
    if ((err = os_file_exists(builtin_zig_path, &hit)))
        return err;
    Buf *contents;
    if (hit) {
        contents = buf_alloc();
        if ((err = os_fetch_file_path(builtin_zig_path, contents))) {
            fprintf(stderr, "Unable to open '%s': %s\n", buf_ptr(builtin_zig_path), err_str(err));
            exit(1);
        }
    } else {
        contents = codegen_generate_builtin_source(g);
        if ((err = os_write_file(builtin_zig_path, contents))) {
            fprintf(stderr, "Unable to write file '%s': %s\n", buf_ptr(builtin_zig_path), err_str(err));
            exit(1);
        }
    }

    assert(g->root_package);
    assert(g->std_package);
    g->compile_var_package = new_package(buf_ptr(this_dir), builtin_zig_basename, "builtin");
    g->root_package->package_table.put(buf_create_from_str("builtin"), g->compile_var_package);
    g->std_package->package_table.put(buf_create_from_str("builtin"), g->compile_var_package);
    g->std_package->package_table.put(buf_create_from_str("std"), g->std_package);
    g->std_package->package_table.put(buf_create_from_str("root"),
            g->is_test_build ? g->test_runner_package : g->root_package);
    g->compile_var_import = add_source_file(g, g->compile_var_package, builtin_zig_path, contents,
            SourceKindPkgMain);

    return ErrorNone;
}

static void init(CodeGen *g) {
    if (g->module)
        return;

    g->have_dynamic_link = detect_dynamic_link(g);
    g->have_pic = detect_pic(g);
    g->have_stack_probing = detect_stack_probing(g);
    g->is_single_threaded = detect_single_threaded(g);
    g->have_err_ret_tracing = detect_err_ret_tracing(g);

    if (target_is_single_threaded(g->zig_target)) {
        g->is_single_threaded = true;
    }

    assert(g->root_out_name);
    g->module = LLVMModuleCreateWithName(buf_ptr(g->root_out_name));

    LLVMSetTarget(g->module, buf_ptr(&g->triple_str));

    if (target_object_format(g->zig_target) == ZigLLVM_COFF) {
        ZigLLVMAddModuleCodeViewFlag(g->module);
    } else {
        ZigLLVMAddModuleDebugInfoFlag(g->module);
    }

    LLVMTargetRef target_ref;
    char *err_msg = nullptr;
    if (LLVMGetTargetFromTriple(buf_ptr(&g->triple_str), &target_ref, &err_msg)) {
        fprintf(stderr,
            "Zig is expecting LLVM to understand this target: '%s'\n"
            "However LLVM responded with: \"%s\"\n"
            "Zig is unable to continue. This is a bug in Zig:\n"
            "https://github.com/ziglang/zig/issues/438\n"
        , buf_ptr(&g->triple_str), err_msg);
        exit(1);
    }

    bool is_optimized = g->build_mode != BuildModeDebug;
    LLVMCodeGenOptLevel opt_level = is_optimized ? LLVMCodeGenLevelAggressive : LLVMCodeGenLevelNone;

    LLVMRelocMode reloc_mode;
    if (g->have_pic) {
        reloc_mode = LLVMRelocPIC;
    } else if (g->have_dynamic_link) {
        reloc_mode = LLVMRelocDynamicNoPic;
    } else {
        reloc_mode = LLVMRelocStatic;
    }

    const char *target_specific_cpu_args;
    const char *target_specific_features;
    if (g->zig_target->is_native) {
        // LLVM creates invalid binaries on Windows sometimes.
        // See https://github.com/ziglang/zig/issues/508
        // As a workaround we do not use target native features on Windows.
        if (g->zig_target->os == OsWindows || g->zig_target->os == OsUefi) {
            target_specific_cpu_args = "";
            target_specific_features = "";
        } else {
            target_specific_cpu_args = ZigLLVMGetHostCPUName();
            target_specific_features = ZigLLVMGetNativeFeatures();
        }
    } else {
        target_specific_cpu_args = "";
        target_specific_features = "";
    }

    g->target_machine = LLVMCreateTargetMachine(target_ref, buf_ptr(&g->triple_str),
            target_specific_cpu_args, target_specific_features, opt_level, reloc_mode, LLVMCodeModelDefault);

    g->target_data_ref = LLVMCreateTargetDataLayout(g->target_machine);

    char *layout_str = LLVMCopyStringRepOfTargetData(g->target_data_ref);
    LLVMSetDataLayout(g->module, layout_str);


    assert(g->pointer_size_bytes == LLVMPointerSize(g->target_data_ref));
    g->is_big_endian = (LLVMByteOrder(g->target_data_ref) == LLVMBigEndian);

    g->builder = LLVMCreateBuilder();
    g->dbuilder = ZigLLVMCreateDIBuilder(g->module, true);

    // Don't use ZIG_VERSION_STRING here, llvm misparses it when it includes
    // the git revision.
    Buf *producer = buf_sprintf("zig %d.%d.%d", ZIG_VERSION_MAJOR, ZIG_VERSION_MINOR, ZIG_VERSION_PATCH);
    const char *flags = "";
    unsigned runtime_version = 0;
    ZigLLVMDIFile *compile_unit_file = ZigLLVMCreateFile(g->dbuilder, buf_ptr(g->root_out_name),
            buf_ptr(&g->root_package->root_src_dir));
    g->compile_unit = ZigLLVMCreateCompileUnit(g->dbuilder, ZigLLVMLang_DW_LANG_C99(),
            compile_unit_file, buf_ptr(producer), is_optimized, flags, runtime_version,
            "", 0, !g->strip_debug_symbols);

    // This is for debug stuff that doesn't have a real file.
    g->dummy_di_file = nullptr;

    define_builtin_types(g);

    IrInstruction *sentinel_instructions = allocate<IrInstruction>(2);
    g->invalid_instruction = &sentinel_instructions[0];
    g->invalid_instruction->value.type = g->builtin_types.entry_invalid;
    g->invalid_instruction->value.global_refs = allocate<ConstGlobalRefs>(1);

    g->unreach_instruction = &sentinel_instructions[1];
    g->unreach_instruction->value.type = g->builtin_types.entry_unreachable;
    g->unreach_instruction->value.global_refs = allocate<ConstGlobalRefs>(1);

    g->const_void_val.special = ConstValSpecialStatic;
    g->const_void_val.type = g->builtin_types.entry_void;
    g->const_void_val.global_refs = allocate<ConstGlobalRefs>(1);

    {
        ConstGlobalRefs *global_refs = allocate<ConstGlobalRefs>(PanicMsgIdCount);
        for (size_t i = 0; i < PanicMsgIdCount; i += 1) {
            g->panic_msg_vals[i].global_refs = &global_refs[i];
        }
    }

    define_builtin_fns(g);
    Error err;
    if ((err = define_builtin_compile_vars(g))) {
        fprintf(stderr, "Unable to create builtin.zig: %s\n", err_str(err));
        exit(1);
    }
}

static void detect_dynamic_linker(CodeGen *g) {
    if (g->dynamic_linker_path != nullptr)
        return;
    if (!g->have_dynamic_link)
        return;
    if (g->out_type == OutTypeObj || (g->out_type == OutTypeLib && !g->is_dynamic))
        return;

    const char *standard_ld_path = target_dynamic_linker(g->zig_target);
    if (standard_ld_path == nullptr)
        return;

    if (g->zig_target->is_native) {
        // target_dynamic_linker is usually correct. However on some systems, such as NixOS
        // it will be incorrect. See if we can do better by looking at what zig's own
        // dynamic linker path is.
        g->dynamic_linker_path = get_self_dynamic_linker_path();
        if (g->dynamic_linker_path != nullptr)
            return;

        // If Zig is statically linked, such as via distributed binary static builds, the above
        // trick won't work. What are we left with? Try to run the system C compiler and get
        // it to tell us the dynamic linker path
#if defined(ZIG_OS_LINUX)
        {
            Error err;
            Buf *result = buf_alloc();
            for (size_t i = 0; possible_ld_names[i] != NULL; i += 1) {
                const char *lib_name = possible_ld_names[i];
                if ((err = zig_libc_cc_print_file_name(lib_name, result, false, true))) {
                    if (err != ErrorCCompilerCannotFindFile && err != ErrorNoCCompilerInstalled) {
                        fprintf(stderr, "Unable to detect native dynamic linker: %s\n", err_str(err));
                        exit(1);
                    }
                    continue;
                }
                g->dynamic_linker_path = result;
                return;
            }
        }
#endif
    }

    g->dynamic_linker_path = buf_create_from_str(standard_ld_path);
}

static void detect_libc(CodeGen *g) {
    Error err;

    if (g->libc != nullptr || g->libc_link_lib == nullptr)
        return;

    if (target_can_build_libc(g->zig_target)) {
        const char *generic_name = target_libc_generic_name(g->zig_target);

        Buf *arch_include_dir = buf_sprintf("%s" OS_SEP "libc" OS_SEP "include" OS_SEP "%s-%s-%s",
                buf_ptr(g->zig_lib_dir), target_arch_name(g->zig_target->arch),
                target_os_name(g->zig_target->os), target_abi_name(g->zig_target->abi));
        Buf *generic_include_dir = buf_sprintf("%s" OS_SEP "libc" OS_SEP "include" OS_SEP "generic-%s",
                buf_ptr(g->zig_lib_dir), generic_name);
        Buf *arch_os_include_dir = buf_sprintf("%s" OS_SEP "libc" OS_SEP "include" OS_SEP "%s-%s-any",
                buf_ptr(g->zig_lib_dir), target_arch_name(g->zig_target->arch), target_os_name(g->zig_target->os));
        Buf *generic_os_include_dir = buf_sprintf("%s" OS_SEP "libc" OS_SEP "include" OS_SEP "any-%s-any",
                buf_ptr(g->zig_lib_dir), target_os_name(g->zig_target->os));

        g->libc_include_dir_len = 4;
        g->libc_include_dir_list = allocate<Buf*>(g->libc_include_dir_len);
        g->libc_include_dir_list[0] = arch_include_dir;
        g->libc_include_dir_list[1] = generic_include_dir;
        g->libc_include_dir_list[2] = arch_os_include_dir;
        g->libc_include_dir_list[3] = generic_os_include_dir;
        return;
    }

    if (g->zig_target->is_native) {
        g->libc = allocate<ZigLibCInstallation>(1);

        // Look for zig-cache/native_libc.txt
        Buf *native_libc_txt = buf_alloc();
        os_path_join(g->cache_dir, buf_create_from_str("native_libc.txt"), native_libc_txt);
        if ((err = zig_libc_parse(g->libc, native_libc_txt, g->zig_target, false))) {
            if ((err = zig_libc_find_native(g->libc, true))) {
                fprintf(stderr,
                    "Unable to link against libc: Unable to find libc installation: %s\n"
                    "See `zig libc --help` for more details.\n", err_str(err));
                exit(1);
            }
            if ((err = os_make_path(g->cache_dir))) {
                fprintf(stderr, "Unable to create %s directory: %s\n",
                    buf_ptr(g->cache_dir), err_str(err));
                exit(1);
            }
            Buf *native_libc_tmp = buf_sprintf("%s.tmp", buf_ptr(native_libc_txt));
            FILE *file = fopen(buf_ptr(native_libc_tmp), "wb");
            if (file == nullptr) {
                fprintf(stderr, "Unable to open %s: %s\n", buf_ptr(native_libc_tmp), strerror(errno));
                exit(1);
            }
            zig_libc_render(g->libc, file);
            if (fclose(file) != 0) {
                fprintf(stderr, "Unable to save %s: %s\n", buf_ptr(native_libc_tmp), strerror(errno));
                exit(1);
            }
            if ((err = os_rename(native_libc_tmp, native_libc_txt))) {
                fprintf(stderr, "Unable to create %s: %s\n", buf_ptr(native_libc_txt), err_str(err));
                exit(1);
            }
        }
        bool want_sys_dir = !buf_eql_buf(&g->libc->include_dir, &g->libc->sys_include_dir);
        size_t dir_count = 1 + want_sys_dir;
        g->libc_include_dir_len = dir_count;
        g->libc_include_dir_list = allocate<Buf*>(dir_count);
        g->libc_include_dir_list[0] = &g->libc->include_dir;
        if (want_sys_dir) {
            g->libc_include_dir_list[1] = &g->libc->sys_include_dir;
        }
    } else if ((g->out_type == OutTypeExe || (g->out_type == OutTypeLib && g->is_dynamic)) &&
        !target_os_is_darwin(g->zig_target->os))
    {
        Buf triple_buf = BUF_INIT;
        get_target_triple(&triple_buf, g->zig_target);
        fprintf(stderr,
            "Zig is unable to provide a libc for the chosen target '%s'.\n"
            "The target is non-native, so Zig also cannot use the native libc installation.\n"
            "Choose a target which has a libc available, or provide a libc installation text file.\n"
            "See `zig libc --help` for more details.\n", buf_ptr(&triple_buf));
        exit(1);
    }
}

// does not add the "cc" arg
void add_cc_args(CodeGen *g, ZigList<const char *> &args, const char *out_dep_path, bool translate_c) {
    if (translate_c) {
        args.append("-x");
        args.append("c");
    }

    if (out_dep_path != nullptr) {
        args.append("-MD");
        args.append("-MV");
        args.append("-MF");
        args.append(out_dep_path);
    }

    args.append("-nostdinc");
    args.append("-fno-spell-checking");

    if (translate_c) {
        // this gives us access to preprocessing entities, presumably at
        // the cost of performance
        args.append("-Xclang");
        args.append("-detailed-preprocessing-record");
    } else {
        switch (g->err_color) {
            case ErrColorAuto:
                break;
            case ErrColorOff:
                args.append("-fno-color-diagnostics");
                args.append("-fno-caret-diagnostics");
                break;
            case ErrColorOn:
                args.append("-fcolor-diagnostics");
                args.append("-fcaret-diagnostics");
                break;
        }
    }

    args.append("-isystem");
    args.append(buf_ptr(g->zig_c_headers_dir));

    for (size_t i = 0; i < g->libc_include_dir_len; i += 1) {
        Buf *include_dir = g->libc_include_dir_list[i];
        args.append("-isystem");
        args.append(buf_ptr(include_dir));
    }

    if (g->zig_target->is_native) {
        args.append("-march=native");
    } else {
        args.append("-target");
        args.append(buf_ptr(&g->triple_str));
    }
    if (g->zig_target->os == OsFreestanding) {
        args.append("-ffreestanding");
    }

    if (!g->strip_debug_symbols) {
        args.append("-g");
    }

    switch (g->build_mode) {
        case BuildModeDebug:
            // windows c runtime requires -D_DEBUG if using debug libraries
            args.append("-D_DEBUG");

            if (g->libc_link_lib != nullptr) {
                args.append("-fstack-protector-strong");
                args.append("--param");
                args.append("ssp-buffer-size=4");
            } else {
                args.append("-fno-stack-protector");
            }
            args.append("-fno-omit-frame-pointer");
            break;
        case BuildModeSafeRelease:
            // See the comment in the BuildModeFastRelease case for why we pass -O2 rather
            // than -O3 here.
            args.append("-O2");
            if (g->libc_link_lib != nullptr) {
                args.append("-D_FORTIFY_SOURCE=2");
                args.append("-fstack-protector-strong");
                args.append("--param");
                args.append("ssp-buffer-size=4");
            } else {
                args.append("-fno-stack-protector");
            }
            args.append("-fomit-frame-pointer");
            break;
        case BuildModeFastRelease:
            args.append("-DNDEBUG");
            // Here we pass -O2 rather than -O3 because, although we do the equivalent of
            // -O3 in Zig code, the justification for the difference here is that Zig
            // has better detection and prevention of undefined behavior, so -O3 is safer for
            // Zig code than it is for C code. Also, C programmers are used to their code
            // running in -O2 and thus the -O3 path has been tested less.
            args.append("-O2");
            args.append("-fno-stack-protector");
            args.append("-fomit-frame-pointer");
            break;
        case BuildModeSmallRelease:
            args.append("-DNDEBUG");
            args.append("-Os");
            args.append("-fno-stack-protector");
            args.append("-fomit-frame-pointer");
            break;
    }

    if (target_supports_fpic(g->zig_target) && g->have_pic) {
        args.append("-fPIC");
    }

    for (size_t arg_i = 0; arg_i < g->clang_argv_len; arg_i += 1) {
        args.append(g->clang_argv[arg_i]);
    }
}

void codegen_translate_c(CodeGen *g, Buf *full_path, FILE *out_file, bool use_userland_implementation) {
    Error err;
    Buf *src_basename = buf_alloc();
    Buf *src_dirname = buf_alloc();
    os_path_split(full_path, src_dirname, src_basename);

    Buf noextname = BUF_INIT;
    os_path_extname(src_basename, &noextname, nullptr);

    detect_libc(g);

    init(g);

    Stage2TranslateMode trans_mode = buf_ends_with_str(full_path, ".h") ?
        Stage2TranslateModeImport : Stage2TranslateModeTranslate;


    ZigList<const char *> clang_argv = {0};
    add_cc_args(g, clang_argv, nullptr, true);

    clang_argv.append(buf_ptr(full_path));

    if (g->verbose_cc) {
        fprintf(stderr, "clang");
        for (size_t i = 0; i < clang_argv.length; i += 1) {
            fprintf(stderr, " %s", clang_argv.at(i));
        }
        fprintf(stderr, "\n");
    }

    clang_argv.append(nullptr); // to make the [start...end] argument work

    const char *resources_path = buf_ptr(g->zig_c_headers_dir);
    Stage2ErrorMsg *errors_ptr;
    size_t errors_len;
    Stage2Ast *ast;
    AstNode *root_node;

    if (use_userland_implementation) {
        err = stage2_translate_c(&ast, &errors_ptr, &errors_len,
                        &clang_argv.at(0), &clang_argv.last(), trans_mode, resources_path);
    } else {
        err = parse_h_file(g, &root_node, &errors_ptr, &errors_len, &clang_argv.at(0), &clang_argv.last(),
                trans_mode, resources_path);
    }

    if (err == ErrorCCompileErrors && errors_len > 0) {
        for (size_t i = 0; i < errors_len; i += 1) {
            Stage2ErrorMsg *clang_err = &errors_ptr[i];
            ErrorMsg *err_msg = err_msg_create_with_offset(
                    clang_err->filename_ptr ?
                        buf_create_from_mem(clang_err->filename_ptr, clang_err->filename_len) : buf_alloc(),
                    clang_err->line, clang_err->column, clang_err->offset, clang_err->source,
                    buf_create_from_mem(clang_err->msg_ptr, clang_err->msg_len));
            print_err_msg(err_msg, g->err_color);
        }
        exit(1);
    }

    if (err) {
        fprintf(stderr, "unable to parse C file: %s\n", err_str(err));
        exit(1);
    }


    if (use_userland_implementation) {
        stage2_render_ast(ast, out_file);
    } else {
        ast_render(out_file, root_node, 4);
    }
}

static ZigType *add_special_code(CodeGen *g, ZigPackage *package, const char *basename) {
    Buf *code_basename = buf_create_from_str(basename);
    Buf path_to_code_src = BUF_INIT;
    os_path_join(g->zig_std_special_dir, code_basename, &path_to_code_src);

    Buf *resolve_paths[] = {&path_to_code_src};
    Buf *resolved_path = buf_alloc();
    *resolved_path = os_path_resolve(resolve_paths, 1);
    Buf *import_code = buf_alloc();
    Error err;
    if ((err = file_fetch(g, resolved_path, import_code))) {
        zig_panic("unable to open '%s': %s\n", buf_ptr(&path_to_code_src), err_str(err));
    }

    return add_source_file(g, package, resolved_path, import_code, SourceKindPkgMain);
}

static ZigPackage *create_start_pkg(CodeGen *g, ZigPackage *pkg_with_main) {
    ZigPackage *package = codegen_create_package(g, buf_ptr(g->zig_std_special_dir), "start.zig", "std.special");
    package->package_table.put(buf_create_from_str("root"), pkg_with_main);
    return package;
}

static ZigPackage *create_test_runner_pkg(CodeGen *g) {
    return codegen_create_package(g, buf_ptr(g->zig_std_special_dir), "test_runner.zig", "std.special");
}

static ZigPackage *create_panic_pkg(CodeGen *g) {
    return codegen_create_package(g, buf_ptr(g->zig_std_special_dir), "panic.zig", "std.special");
}

static void create_test_compile_var_and_add_test_runner(CodeGen *g) {
    Error err;

    assert(g->is_test_build);

    if (g->test_fns.length == 0) {
        fprintf(stderr, "No tests to run.\n");
        exit(0);
    }

    ZigType *fn_type = get_test_fn_type(g);

    ConstExprValue *test_fn_type_val = get_builtin_value(g, "TestFn");
    assert(test_fn_type_val->type->id == ZigTypeIdMetaType);
    ZigType *struct_type = test_fn_type_val->data.x_type;
    if ((err = type_resolve(g, struct_type, ResolveStatusSizeKnown)))
        zig_unreachable();

    ConstExprValue *test_fn_array = create_const_vals(1);
    test_fn_array->type = get_array_type(g, struct_type, g->test_fns.length);
    test_fn_array->special = ConstValSpecialStatic;
    test_fn_array->data.x_array.data.s_none.elements = create_const_vals(g->test_fns.length);

    for (size_t i = 0; i < g->test_fns.length; i += 1) {
        ZigFn *test_fn_entry = g->test_fns.at(i);

        ConstExprValue *this_val = &test_fn_array->data.x_array.data.s_none.elements[i];
        this_val->special = ConstValSpecialStatic;
        this_val->type = struct_type;
        this_val->parent.id = ConstParentIdArray;
        this_val->parent.data.p_array.array_val = test_fn_array;
        this_val->parent.data.p_array.elem_index = i;
        this_val->data.x_struct.fields = create_const_vals(2);

        ConstExprValue *name_field = &this_val->data.x_struct.fields[0];
        ConstExprValue *name_array_val = create_const_str_lit(g, &test_fn_entry->symbol_name);
        init_const_slice(g, name_field, name_array_val, 0, buf_len(&test_fn_entry->symbol_name), true);

        ConstExprValue *fn_field = &this_val->data.x_struct.fields[1];
        fn_field->type = fn_type;
        fn_field->special = ConstValSpecialStatic;
        fn_field->data.x_ptr.special = ConstPtrSpecialFunction;
        fn_field->data.x_ptr.mut = ConstPtrMutComptimeConst;
        fn_field->data.x_ptr.data.fn.fn_entry = test_fn_entry;
    }

    ConstExprValue *test_fn_slice = create_const_slice(g, test_fn_array, 0, g->test_fns.length, true);

    update_compile_var(g, buf_create_from_str("test_functions"), test_fn_slice);
    g->test_runner_package = create_test_runner_pkg(g);
    g->test_runner_import = add_special_code(g, g->test_runner_package, "test_runner.zig");
}

static Buf *get_resolved_root_src_path(CodeGen *g) {
    // TODO memoize
    if (buf_len(&g->root_package->root_src_path) == 0)
        return nullptr;

    Buf rel_full_path = BUF_INIT;
    os_path_join(&g->root_package->root_src_dir, &g->root_package->root_src_path, &rel_full_path);

    Buf *resolved_path = buf_alloc();
    Buf *resolve_paths[] = {&rel_full_path};
    *resolved_path = os_path_resolve(resolve_paths, 1);

    return resolved_path;
}

static bool want_startup_code(CodeGen *g) {
    // Test builds get handled separately.
    if (g->is_test_build)
        return false;

    // start code does not handle UEFI target
    if (g->zig_target->os == OsUefi)
        return false;

    // WASM freestanding can still have an entry point but other freestanding targets do not.
    if (g->zig_target->os == OsFreestanding && !target_is_wasm(g->zig_target))
        return false;

    // Declaring certain export functions means skipping the start code
    if (g->have_c_main || g->have_winmain || g->have_winmain_crt_startup)
        return false;

    // If there is a pub main in the root source file, that means we need start code.
    if (g->have_pub_main)
        return true;

    if (g->out_type == OutTypeExe) {
        // For build-exe, we might add start code even though there is no pub main, so that the
        // programmer gets the "no pub main" compile error. However if linking libc and there is
        // a C source file, that might have main().
        return g->c_source_files.length == 0 || g->libc_link_lib == nullptr;
    }

    // For objects and libraries, and we don't have pub main, no start code.
    return false;
}

static void gen_root_source(CodeGen *g) {
    Buf *resolved_path = get_resolved_root_src_path(g);
    if (resolved_path == nullptr)
        return;

    Buf *source_code = buf_alloc();
    Error err;
    // No need for using the caching system for this file fetch because it is handled
    // separately.
    if ((err = os_fetch_file_path(resolved_path, source_code))) {
        fprintf(stderr, "unable to open '%s': %s\n", buf_ptr(resolved_path), err_str(err));
        exit(1);
    }

    ZigType *root_import_alias = add_source_file(g, g->root_package, resolved_path, source_code, SourceKindRoot);
    assert(root_import_alias == g->root_import);

    assert(g->root_out_name);
    assert(g->out_type != OutTypeUnknown);

    if (!g->is_dummy_so) {
        // Zig has lazy top level definitions. Here we semantically analyze the panic function.
        ZigType *import_with_panic;
        if (g->have_pub_panic) {
            import_with_panic = g->root_import;
        } else {
            g->panic_package = create_panic_pkg(g);
            import_with_panic = add_special_code(g, g->panic_package, "panic.zig");
        }
        Tld *panic_tld = find_decl(g, &get_container_scope(import_with_panic)->base, buf_create_from_str("panic"));
        assert(panic_tld != nullptr);
        resolve_top_level_decl(g, panic_tld, nullptr);
    }


    if (!g->error_during_imports) {
        semantic_analyze(g);
    }
    report_errors_and_maybe_exit(g);

    if (want_startup_code(g)) {
        g->start_import = add_special_code(g, create_start_pkg(g, g->root_package), "start.zig");
    }
    if (g->zig_target->os == OsWindows && !g->have_dllmain_crt_startup &&
            g->out_type == OutTypeLib && g->is_dynamic)
    {
        g->start_import = add_special_code(g, create_start_pkg(g, g->root_package), "start_lib.zig");
    }

    if (!g->error_during_imports) {
        semantic_analyze(g);
    }
    if (g->is_test_build) {
        create_test_compile_var_and_add_test_runner(g);
        g->start_import = add_special_code(g, create_start_pkg(g, g->test_runner_package), "start.zig");

        if (!g->error_during_imports) {
            semantic_analyze(g);
        }
    }

    if (!g->is_dummy_so) {
        typecheck_panic_fn(g, g->panic_tld_fn, g->panic_fn);
    }

    report_errors_and_maybe_exit(g);

}

static void print_zig_cc_cmd(const char *zig_exe, ZigList<const char *> *args) {
    fprintf(stderr, "%s", zig_exe);
    for (size_t arg_i = 0; arg_i < args->length; arg_i += 1) {
        fprintf(stderr, " %s", args->at(arg_i));
    }
    fprintf(stderr, "\n");
}

// Caller should delete the file when done or rename it into a better location.
static Error get_tmp_filename(CodeGen *g, Buf *out, Buf *suffix) {
    Error err;
    buf_resize(out, 0);
    os_path_join(g->cache_dir, buf_create_from_str("tmp" OS_SEP), out);
    if ((err = os_make_path(out))) {
        return err;
    }
    const char base64[] = "abcdefghijklmnopqrstuvwxyzABCDEFGHIJKLMNOPQRSTUVWXYZ0123456789-_";
    assert(array_length(base64) == 64 + 1);
    for (size_t i = 0; i < 12; i += 1) {
        buf_append_char(out, base64[rand() % 64]);
    }
    buf_append_char(out, '-');
    buf_append_buf(out, suffix);
    return ErrorNone;
}

Error create_c_object_cache(CodeGen *g, CacheHash **out_cache_hash, bool verbose) {
    Error err;
    CacheHash *cache_hash = allocate<CacheHash>(1);
    Buf *manifest_dir = buf_sprintf("%s" OS_SEP CACHE_HASH_SUBDIR, buf_ptr(g->cache_dir));
    cache_init(cache_hash, manifest_dir);

    Buf *compiler_id;
    if ((err = get_compiler_id(&compiler_id))) {
        if (verbose) {
            fprintf(stderr, "unable to get compiler id: %s\n", err_str(err));
        }
        return err;
    }
    cache_buf(cache_hash, compiler_id);
    cache_int(cache_hash, g->err_color);
    cache_buf(cache_hash, g->zig_c_headers_dir);
    cache_list_of_buf(cache_hash, g->libc_include_dir_list, g->libc_include_dir_len);
    cache_int(cache_hash, g->zig_target->is_native);
    cache_int(cache_hash, g->zig_target->arch);
    cache_int(cache_hash, g->zig_target->sub_arch);
    cache_int(cache_hash, g->zig_target->vendor);
    cache_int(cache_hash, g->zig_target->os);
    cache_int(cache_hash, g->zig_target->abi);
    cache_bool(cache_hash, g->strip_debug_symbols);
    cache_int(cache_hash, g->build_mode);
    cache_bool(cache_hash, g->have_pic);
    cache_bool(cache_hash, want_valgrind_support(g));
    for (size_t arg_i = 0; arg_i < g->clang_argv_len; arg_i += 1) {
        cache_str(cache_hash, g->clang_argv[arg_i]);
    }

    *out_cache_hash = cache_hash;
    return ErrorNone;
}

// returns true if it was a cache miss
static void gen_c_object(CodeGen *g, Buf *self_exe_path, CFile *c_file) {
    Error err;

    Buf *artifact_dir;
    Buf *o_final_path;

    Buf *o_dir = buf_sprintf("%s" OS_SEP CACHE_OUT_SUBDIR, buf_ptr(g->cache_dir));

    Buf *c_source_file = buf_create_from_str(c_file->source_path);
    Buf *c_source_basename = buf_alloc();
    os_path_split(c_source_file, nullptr, c_source_basename);
    Buf *final_o_basename = buf_alloc();
    os_path_extname(c_source_basename, final_o_basename, nullptr);
    buf_append_str(final_o_basename, target_o_file_ext(g->zig_target));

    CacheHash *cache_hash;
    if ((err = create_c_object_cache(g, &cache_hash, true))) {
        // Already printed error; verbose = true
        exit(1);
    }
    cache_file(cache_hash, c_source_file);

    // Note: not directory args, just args that always have a file next
    static const char *file_args[] = {
        "-include",
    };
    for (size_t arg_i = 0; arg_i < c_file->args.length; arg_i += 1) {
        const char *arg = c_file->args.at(arg_i);
        cache_str(cache_hash, arg);
        for (size_t file_arg_i = 0; file_arg_i < array_length(file_args); file_arg_i += 1) {
            if (strcmp(arg, file_args[file_arg_i]) == 0 && arg_i + 1 < c_file->args.length) {
                arg_i += 1;
                cache_file(cache_hash, buf_create_from_str(c_file->args.at(arg_i)));
            }
        }
    }

    Buf digest = BUF_INIT;
    buf_resize(&digest, 0);
    if ((err = cache_hit(cache_hash, &digest))) {
        if (err != ErrorInvalidFormat) {
            if (err == ErrorCacheUnavailable) {
                // already printed error
            } else {
                fprintf(stderr, "unable to check cache when compiling C object: %s\n", err_str(err));
            }
            exit(1);
        }
    }
    bool is_cache_miss = (buf_len(&digest) == 0);
    if (is_cache_miss) {
        // we can't know the digest until we do the C compiler invocation, so we
        // need a tmp filename.
        Buf *out_obj_path = buf_alloc();
        if ((err = get_tmp_filename(g, out_obj_path, final_o_basename))) {
            fprintf(stderr, "unable to create tmp dir: %s\n", err_str(err));
            exit(1);
        }

        Termination term;
        ZigList<const char *> args = {};
        args.append(buf_ptr(self_exe_path));
        args.append("cc");

        Buf *out_dep_path = buf_sprintf("%s.d", buf_ptr(out_obj_path));
        add_cc_args(g, args, buf_ptr(out_dep_path), false);

        args.append("-o");
        args.append(buf_ptr(out_obj_path));

        args.append("-c");
        args.append(buf_ptr(c_source_file));

        for (size_t arg_i = 0; arg_i < c_file->args.length; arg_i += 1) {
            args.append(c_file->args.at(arg_i));
        }

        if (g->verbose_cc) {
            print_zig_cc_cmd("zig", &args);
        }
        os_spawn_process(args, &term);
        if (term.how != TerminationIdClean || term.code != 0) {
            fprintf(stderr, "\nThe following command failed:\n");
            print_zig_cc_cmd(buf_ptr(self_exe_path), &args);
            exit(1);
        }

        // add the files depended on to the cache system
        if ((err = cache_add_dep_file(cache_hash, out_dep_path, true))) {
            // Don't treat the absence of the .d file as a fatal error, the
            // compiler may not produce one eg. when compiling .s files
            if (err != ErrorFileNotFound) {
                fprintf(stderr, "Failed to add C source dependencies to cache: %s\n", err_str(err));
                exit(1);
            }
        }
        if (err != ErrorFileNotFound) {
            os_delete_file(out_dep_path);
        }

        if ((err = cache_final(cache_hash, &digest))) {
            fprintf(stderr, "Unable to finalize cache hash: %s\n", err_str(err));
            exit(1);
        }
        artifact_dir = buf_alloc();
        os_path_join(o_dir, &digest, artifact_dir);
        if ((err = os_make_path(artifact_dir))) {
            fprintf(stderr, "Unable to create output directory '%s': %s",
                    buf_ptr(artifact_dir), err_str(err));
            exit(1);
        }
        o_final_path = buf_alloc();
        os_path_join(artifact_dir, final_o_basename, o_final_path);
        if ((err = os_rename(out_obj_path, o_final_path))) {
            fprintf(stderr, "Unable to rename object: %s\n", err_str(err));
            exit(1);
        }
    } else {
        // cache hit
        artifact_dir = buf_alloc();
        os_path_join(o_dir, &digest, artifact_dir);
        o_final_path = buf_alloc();
        os_path_join(artifact_dir, final_o_basename, o_final_path);
    }

    g->link_objects.append(o_final_path);
    g->caches_to_release.append(cache_hash);
}

// returns true if we had any cache misses
static void gen_c_objects(CodeGen *g) {
    Error err;

    if (g->c_source_files.length == 0)
        return;

    Buf *self_exe_path = buf_alloc();
    if ((err = os_self_exe_path(self_exe_path))) {
        fprintf(stderr, "Unable to get self exe path: %s\n", err_str(err));
        exit(1);
    }

    codegen_add_time_event(g, "Compile C Code");

    for (size_t c_file_i = 0; c_file_i < g->c_source_files.length; c_file_i += 1) {
        CFile *c_file = g->c_source_files.at(c_file_i);
        gen_c_object(g, self_exe_path, c_file);
    }
}

void codegen_add_object(CodeGen *g, Buf *object_path) {
    g->link_objects.append(object_path);
}

// Must be coordinated with with CIntType enum
static const char *c_int_type_names[] = {
    "short",
    "unsigned short",
    "int",
    "unsigned int",
    "long",
    "unsigned long",
    "long long",
    "unsigned long long",
};

struct GenH {
    ZigList<ZigType *> types_to_declare;
};

static void prepend_c_type_to_decl_list(CodeGen *g, GenH *gen_h, ZigType *type_entry) {
    if (type_entry->gen_h_loop_flag)
        return;
    type_entry->gen_h_loop_flag = true;

    switch (type_entry->id) {
        case ZigTypeIdInvalid:
        case ZigTypeIdMetaType:
        case ZigTypeIdComptimeFloat:
        case ZigTypeIdComptimeInt:
        case ZigTypeIdEnumLiteral:
        case ZigTypeIdUndefined:
        case ZigTypeIdNull:
        case ZigTypeIdBoundFn:
        case ZigTypeIdArgTuple:
        case ZigTypeIdErrorUnion:
        case ZigTypeIdErrorSet:
        case ZigTypeIdPromise:
            zig_unreachable();
        case ZigTypeIdVoid:
        case ZigTypeIdUnreachable:
        case ZigTypeIdBool:
        case ZigTypeIdInt:
        case ZigTypeIdFloat:
            return;
        case ZigTypeIdOpaque:
            gen_h->types_to_declare.append(type_entry);
            return;
        case ZigTypeIdStruct:
            for (uint32_t i = 0; i < type_entry->data.structure.src_field_count; i += 1) {
                TypeStructField *field = &type_entry->data.structure.fields[i];
                prepend_c_type_to_decl_list(g, gen_h, field->type_entry);
            }
            gen_h->types_to_declare.append(type_entry);
            return;
        case ZigTypeIdUnion:
            for (uint32_t i = 0; i < type_entry->data.unionation.src_field_count; i += 1) {
                TypeUnionField *field = &type_entry->data.unionation.fields[i];
                prepend_c_type_to_decl_list(g, gen_h, field->type_entry);
            }
            gen_h->types_to_declare.append(type_entry);
            return;
        case ZigTypeIdEnum:
            prepend_c_type_to_decl_list(g, gen_h, type_entry->data.enumeration.tag_int_type);
            gen_h->types_to_declare.append(type_entry);
            return;
        case ZigTypeIdPointer:
            prepend_c_type_to_decl_list(g, gen_h, type_entry->data.pointer.child_type);
            return;
        case ZigTypeIdArray:
            prepend_c_type_to_decl_list(g, gen_h, type_entry->data.array.child_type);
            return;
        case ZigTypeIdVector:
            prepend_c_type_to_decl_list(g, gen_h, type_entry->data.vector.elem_type);
            return;
        case ZigTypeIdOptional:
            prepend_c_type_to_decl_list(g, gen_h, type_entry->data.maybe.child_type);
            return;
        case ZigTypeIdFn:
            for (size_t i = 0; i < type_entry->data.fn.fn_type_id.param_count; i += 1) {
                prepend_c_type_to_decl_list(g, gen_h, type_entry->data.fn.fn_type_id.param_info[i].type);
            }
            prepend_c_type_to_decl_list(g, gen_h, type_entry->data.fn.fn_type_id.return_type);
            return;
    }
}

static void get_c_type(CodeGen *g, GenH *gen_h, ZigType *type_entry, Buf *out_buf) {
    assert(type_entry);

    for (size_t i = 0; i < array_length(c_int_type_names); i += 1) {
        if (type_entry == g->builtin_types.entry_c_int[i]) {
            buf_init_from_str(out_buf, c_int_type_names[i]);
            return;
        }
    }
    if (type_entry == g->builtin_types.entry_c_longdouble) {
        buf_init_from_str(out_buf, "long double");
        return;
    }
    if (type_entry == g->builtin_types.entry_c_void) {
        buf_init_from_str(out_buf, "void");
        return;
    }
    if (type_entry == g->builtin_types.entry_isize) {
        g->c_want_stdint = true;
        buf_init_from_str(out_buf, "intptr_t");
        return;
    }
    if (type_entry == g->builtin_types.entry_usize) {
        g->c_want_stdint = true;
        buf_init_from_str(out_buf, "uintptr_t");
        return;
    }

    prepend_c_type_to_decl_list(g, gen_h, type_entry);

    switch (type_entry->id) {
        case ZigTypeIdVoid:
            buf_init_from_str(out_buf, "void");
            break;
        case ZigTypeIdBool:
            buf_init_from_str(out_buf, "bool");
            g->c_want_stdbool = true;
            break;
        case ZigTypeIdUnreachable:
            buf_init_from_str(out_buf, "__attribute__((__noreturn__)) void");
            break;
        case ZigTypeIdFloat:
            switch (type_entry->data.floating.bit_count) {
                case 32:
                    buf_init_from_str(out_buf, "float");
                    break;
                case 64:
                    buf_init_from_str(out_buf, "double");
                    break;
                case 80:
                    buf_init_from_str(out_buf, "__float80");
                    break;
                case 128:
                    buf_init_from_str(out_buf, "__float128");
                    break;
                default:
                    zig_unreachable();
            }
            break;
        case ZigTypeIdInt:
            g->c_want_stdint = true;
            buf_resize(out_buf, 0);
            buf_appendf(out_buf, "%sint%" PRIu32 "_t",
                    type_entry->data.integral.is_signed ? "" : "u",
                    type_entry->data.integral.bit_count);
            break;
        case ZigTypeIdPointer:
            {
                Buf child_buf = BUF_INIT;
                ZigType *child_type = type_entry->data.pointer.child_type;
                get_c_type(g, gen_h, child_type, &child_buf);

                const char *const_str = type_entry->data.pointer.is_const ? "const " : "";
                buf_resize(out_buf, 0);
                buf_appendf(out_buf, "%s%s *", const_str, buf_ptr(&child_buf));
                break;
            }
        case ZigTypeIdOptional:
            {
                ZigType *child_type = type_entry->data.maybe.child_type;
                if (!type_has_bits(child_type)) {
                    buf_init_from_str(out_buf, "bool");
                    return;
                } else if (type_is_nonnull_ptr(child_type)) {
                    return get_c_type(g, gen_h, child_type, out_buf);
                } else {
                    zig_unreachable();
                }
            }
        case ZigTypeIdStruct:
        case ZigTypeIdOpaque:
            {
                buf_init_from_str(out_buf, "struct ");
                buf_append_buf(out_buf, type_h_name(type_entry));
                return;
            }
        case ZigTypeIdUnion:
            {
                buf_init_from_str(out_buf, "union ");
                buf_append_buf(out_buf, type_h_name(type_entry));
                return;
            }
        case ZigTypeIdEnum:
            {
                buf_init_from_str(out_buf, "enum ");
                buf_append_buf(out_buf, type_h_name(type_entry));
                return;
            }
        case ZigTypeIdArray:
            {
                ZigTypeArray *array_data = &type_entry->data.array;

                Buf *child_buf = buf_alloc();
                get_c_type(g, gen_h, array_data->child_type, child_buf);

                buf_resize(out_buf, 0);
                buf_appendf(out_buf, "%s", buf_ptr(child_buf));
                return;
            }
        case ZigTypeIdVector:
            zig_panic("TODO implement get_c_type for vector types");
        case ZigTypeIdErrorUnion:
        case ZigTypeIdErrorSet:
        case ZigTypeIdFn:
            zig_panic("TODO implement get_c_type for more types");
        case ZigTypeIdInvalid:
        case ZigTypeIdMetaType:
        case ZigTypeIdBoundFn:
        case ZigTypeIdComptimeFloat:
        case ZigTypeIdComptimeInt:
        case ZigTypeIdEnumLiteral:
        case ZigTypeIdUndefined:
        case ZigTypeIdNull:
        case ZigTypeIdArgTuple:
        case ZigTypeIdPromise:
            zig_unreachable();
    }
}

static const char *preprocessor_alphabet1 = "_abcdefghijklmnopqrstuvwxyzABCDEFGHIJKLMNOPQRSTUVWXYZ";
static const char *preprocessor_alphabet2 = "_abcdefghijklmnopqrstuvwxyzABCDEFGHIJKLMNOPQRSTUVWXYZ0123456789";

static bool need_to_preprocessor_mangle(Buf *src) {
    for (size_t i = 0; i < buf_len(src); i += 1) {
        const char *alphabet = (i == 0) ? preprocessor_alphabet1 : preprocessor_alphabet2;
        uint8_t byte = buf_ptr(src)[i];
        if (strchr(alphabet, byte) == nullptr) {
            return true;
        }
    }
    return false;
}

static Buf *preprocessor_mangle(Buf *src) {
    if (!need_to_preprocessor_mangle(src)) {
        return buf_create_from_buf(src);
    }
    Buf *result = buf_alloc();
    for (size_t i = 0; i < buf_len(src); i += 1) {
        const char *alphabet = (i == 0) ? preprocessor_alphabet1 : preprocessor_alphabet2;
        uint8_t byte = buf_ptr(src)[i];
        if (strchr(alphabet, byte) == nullptr) {
            // perform escape
            buf_appendf(result, "_%02x_", byte);
        } else {
            buf_append_char(result, byte);
        }
    }
    return result;
}

static void gen_h_file(CodeGen *g) {
    GenH gen_h_data = {0};
    GenH *gen_h = &gen_h_data;

    assert(!g->is_test_build);
    assert(!g->disable_gen_h);

    Buf *out_h_path = buf_sprintf("%s" OS_SEP "%s.h", buf_ptr(g->output_dir), buf_ptr(g->root_out_name));

    FILE *out_h = fopen(buf_ptr(out_h_path), "wb");
    if (!out_h)
        zig_panic("unable to open %s: %s\n", buf_ptr(out_h_path), strerror(errno));

    Buf *export_macro = nullptr;
    if (g->is_dynamic) {
        export_macro = preprocessor_mangle(buf_sprintf("%s_EXPORT", buf_ptr(g->root_out_name)));
        buf_upcase(export_macro);
    }

    Buf *extern_c_macro = preprocessor_mangle(buf_sprintf("%s_EXTERN_C", buf_ptr(g->root_out_name)));
    buf_upcase(extern_c_macro);

    Buf h_buf = BUF_INIT;
    buf_resize(&h_buf, 0);
    for (size_t fn_def_i = 0; fn_def_i < g->fn_defs.length; fn_def_i += 1) {
        ZigFn *fn_table_entry = g->fn_defs.at(fn_def_i);

        if (fn_table_entry->export_list.length == 0)
            continue;

        FnTypeId *fn_type_id = &fn_table_entry->type_entry->data.fn.fn_type_id;

        Buf return_type_c = BUF_INIT;
        get_c_type(g, gen_h, fn_type_id->return_type, &return_type_c);

        Buf *symbol_name;
        if (fn_table_entry->export_list.length == 0) {
            symbol_name = &fn_table_entry->symbol_name;
        } else {
            GlobalExport *fn_export = &fn_table_entry->export_list.items[0];
            symbol_name = &fn_export->name;
        }

        buf_appendf(&h_buf, "%s %s %s(",
            buf_ptr(g->is_dynamic ? export_macro : extern_c_macro),
            buf_ptr(&return_type_c),
            buf_ptr(symbol_name));

        Buf param_type_c = BUF_INIT;
        if (fn_type_id->param_count > 0) {
            for (size_t param_i = 0; param_i < fn_type_id->param_count; param_i += 1) {
                FnTypeParamInfo *param_info = &fn_type_id->param_info[param_i];
                AstNode *param_decl_node = get_param_decl_node(fn_table_entry, param_i);
                Buf *param_name = param_decl_node->data.param_decl.name;

                const char *comma_str = (param_i == 0) ? "" : ", ";
                const char *restrict_str = param_info->is_noalias ? "restrict" : "";
                get_c_type(g, gen_h, param_info->type, &param_type_c);

                if (param_info->type->id == ZigTypeIdArray) {
                    // Arrays decay to pointers
                    buf_appendf(&h_buf, "%s%s%s %s[]", comma_str, buf_ptr(&param_type_c),
                            restrict_str, buf_ptr(param_name));
                } else {
                    buf_appendf(&h_buf, "%s%s%s %s", comma_str, buf_ptr(&param_type_c),
                            restrict_str, buf_ptr(param_name));
                }
            }
            buf_appendf(&h_buf, ")");
        } else {
            buf_appendf(&h_buf, "void)");
        }

        buf_appendf(&h_buf, ";\n");

    }

    Buf *ifdef_dance_name = preprocessor_mangle(buf_sprintf("%s_H", buf_ptr(g->root_out_name)));
    buf_upcase(ifdef_dance_name);

    fprintf(out_h, "#ifndef %s\n", buf_ptr(ifdef_dance_name));
    fprintf(out_h, "#define %s\n\n", buf_ptr(ifdef_dance_name));

    if (g->c_want_stdbool)
        fprintf(out_h, "#include <stdbool.h>\n");
    if (g->c_want_stdint)
        fprintf(out_h, "#include <stdint.h>\n");

    fprintf(out_h, "\n");

    fprintf(out_h, "#ifdef __cplusplus\n");
    fprintf(out_h, "#define %s extern \"C\"\n", buf_ptr(extern_c_macro));
    fprintf(out_h, "#else\n");
    fprintf(out_h, "#define %s\n", buf_ptr(extern_c_macro));
    fprintf(out_h, "#endif\n");
    fprintf(out_h, "\n");

    if (g->is_dynamic) {
        fprintf(out_h, "#if defined(_WIN32)\n");
        fprintf(out_h, "#define %s %s __declspec(dllimport)\n", buf_ptr(export_macro), buf_ptr(extern_c_macro));
        fprintf(out_h, "#else\n");
        fprintf(out_h, "#define %s %s __attribute__((visibility (\"default\")))\n",
            buf_ptr(export_macro), buf_ptr(extern_c_macro));
        fprintf(out_h, "#endif\n");
        fprintf(out_h, "\n");
    }

    for (size_t type_i = 0; type_i < gen_h->types_to_declare.length; type_i += 1) {
        ZigType *type_entry = gen_h->types_to_declare.at(type_i);
        switch (type_entry->id) {
            case ZigTypeIdInvalid:
            case ZigTypeIdMetaType:
            case ZigTypeIdVoid:
            case ZigTypeIdBool:
            case ZigTypeIdUnreachable:
            case ZigTypeIdInt:
            case ZigTypeIdFloat:
            case ZigTypeIdPointer:
            case ZigTypeIdComptimeFloat:
            case ZigTypeIdComptimeInt:
            case ZigTypeIdEnumLiteral:
            case ZigTypeIdArray:
            case ZigTypeIdUndefined:
            case ZigTypeIdNull:
            case ZigTypeIdErrorUnion:
            case ZigTypeIdErrorSet:
            case ZigTypeIdBoundFn:
            case ZigTypeIdArgTuple:
            case ZigTypeIdOptional:
            case ZigTypeIdFn:
            case ZigTypeIdPromise:
            case ZigTypeIdVector:
                zig_unreachable();
            case ZigTypeIdEnum:
                if (type_entry->data.enumeration.layout == ContainerLayoutExtern) {
                    fprintf(out_h, "enum %s {\n", buf_ptr(type_h_name(type_entry)));
                    for (uint32_t field_i = 0; field_i < type_entry->data.enumeration.src_field_count; field_i += 1) {
                        TypeEnumField *enum_field = &type_entry->data.enumeration.fields[field_i];
                        Buf *value_buf = buf_alloc();
                        bigint_append_buf(value_buf, &enum_field->value, 10);
                        fprintf(out_h, "    %s = %s", buf_ptr(enum_field->name), buf_ptr(value_buf));
                        if (field_i != type_entry->data.enumeration.src_field_count - 1) {
                            fprintf(out_h, ",");
                        }
                        fprintf(out_h, "\n");
                    }
                    fprintf(out_h, "};\n\n");
                } else {
                    fprintf(out_h, "enum %s;\n", buf_ptr(type_h_name(type_entry)));
                }
                break;
            case ZigTypeIdStruct:
                if (type_entry->data.structure.layout == ContainerLayoutExtern) {
                    fprintf(out_h, "struct %s {\n", buf_ptr(type_h_name(type_entry)));
                    for (uint32_t field_i = 0; field_i < type_entry->data.structure.src_field_count; field_i += 1) {
                        TypeStructField *struct_field = &type_entry->data.structure.fields[field_i];

                        Buf *type_name_buf = buf_alloc();
                        get_c_type(g, gen_h, struct_field->type_entry, type_name_buf);

                        if (struct_field->type_entry->id == ZigTypeIdArray) {
                            fprintf(out_h, "    %s %s[%" ZIG_PRI_u64 "];\n", buf_ptr(type_name_buf),
                                    buf_ptr(struct_field->name),
                                    struct_field->type_entry->data.array.len);
                        } else {
                            fprintf(out_h, "    %s %s;\n", buf_ptr(type_name_buf), buf_ptr(struct_field->name));
                        }

                    }
                    fprintf(out_h, "};\n\n");
                } else {
                    fprintf(out_h, "struct %s;\n", buf_ptr(type_h_name(type_entry)));
                }
                break;
            case ZigTypeIdUnion:
                if (type_entry->data.unionation.layout == ContainerLayoutExtern) {
                    fprintf(out_h, "union %s {\n", buf_ptr(type_h_name(type_entry)));
                    for (uint32_t field_i = 0; field_i < type_entry->data.unionation.src_field_count; field_i += 1) {
                        TypeUnionField *union_field = &type_entry->data.unionation.fields[field_i];

                        Buf *type_name_buf = buf_alloc();
                        get_c_type(g, gen_h, union_field->type_entry, type_name_buf);
                        fprintf(out_h, "    %s %s;\n", buf_ptr(type_name_buf), buf_ptr(union_field->name));
                    }
                    fprintf(out_h, "};\n\n");
                } else {
                    fprintf(out_h, "union %s;\n", buf_ptr(type_h_name(type_entry)));
                }
                break;
            case ZigTypeIdOpaque:
                fprintf(out_h, "struct %s;\n\n", buf_ptr(type_h_name(type_entry)));
                break;
        }
    }

    fprintf(out_h, "%s", buf_ptr(&h_buf));

    fprintf(out_h, "\n#endif\n");

    if (fclose(out_h))
        zig_panic("unable to close h file: %s", strerror(errno));
}

void codegen_print_timing_report(CodeGen *g, FILE *f) {
    double start_time = g->timing_events.at(0).time;
    double end_time = g->timing_events.last().time;
    double total = end_time - start_time;
    fprintf(f, "%20s%12s%12s%12s%12s\n", "Name", "Start", "End", "Duration", "Percent");
    for (size_t i = 0; i < g->timing_events.length - 1; i += 1) {
        TimeEvent *te = &g->timing_events.at(i);
        TimeEvent *next_te = &g->timing_events.at(i + 1);
        fprintf(f, "%20s%12.4f%12.4f%12.4f%12.4f\n", te->name,
                te->time - start_time,
                next_te->time - start_time,
                next_te->time - te->time,
                (next_te->time - te->time) / total);
    }
    fprintf(f, "%20s%12.4f%12.4f%12.4f%12.4f\n", "Total", 0.0, total, total, 1.0);
}

void codegen_add_time_event(CodeGen *g, const char *name) {
    OsTimeStamp timestamp = os_timestamp_monotonic();
    double seconds = (double)timestamp.sec;
    seconds += ((double)timestamp.nsec) / 1000000000.0;
    g->timing_events.append({seconds, name});
}

static void add_cache_pkg(CodeGen *g, CacheHash *ch, ZigPackage *pkg) {
    if (buf_len(&pkg->root_src_path) == 0)
        return;
    pkg->added_to_cache = true;

    Buf *rel_full_path = buf_alloc();
    os_path_join(&pkg->root_src_dir, &pkg->root_src_path, rel_full_path);
    cache_file(ch, rel_full_path);

    auto it = pkg->package_table.entry_iterator();
    for (;;) {
        auto *entry = it.next();
        if (!entry)
            break;

        if (!pkg->added_to_cache) {
            cache_buf(ch, entry->key);
            add_cache_pkg(g, ch, entry->value);
        }
    }
}

// Called before init()
// is_cache_hit takes into account gen_c_objects
static Error check_cache(CodeGen *g, Buf *manifest_dir, Buf *digest) {
    Error err;

    Buf *compiler_id;
    if ((err = get_compiler_id(&compiler_id)))
        return err;

    CacheHash *ch = &g->cache_hash;
    cache_init(ch, manifest_dir);

    add_cache_pkg(g, ch, g->root_package);
    if (g->linker_script != nullptr) {
        cache_file(ch, buf_create_from_str(g->linker_script));
    }
    cache_buf(ch, compiler_id);
    cache_buf(ch, g->root_out_name);
    cache_buf(ch, g->zig_lib_dir);
    cache_buf(ch, g->zig_std_dir);
    cache_list_of_link_lib(ch, g->link_libs_list.items, g->link_libs_list.length);
    cache_list_of_buf(ch, g->darwin_frameworks.items, g->darwin_frameworks.length);
    cache_list_of_buf(ch, g->rpath_list.items, g->rpath_list.length);
    cache_list_of_buf(ch, g->forbidden_libs.items, g->forbidden_libs.length);
    cache_int(ch, g->build_mode);
    cache_int(ch, g->out_type);
    cache_bool(ch, g->zig_target->is_native);
    cache_int(ch, g->zig_target->arch);
    cache_int(ch, g->zig_target->sub_arch);
    cache_int(ch, g->zig_target->vendor);
    cache_int(ch, g->zig_target->os);
    cache_int(ch, g->zig_target->abi);
    cache_int(ch, detect_subsystem(g));
    cache_bool(ch, g->strip_debug_symbols);
    cache_bool(ch, g->is_test_build);
    if (g->is_test_build) {
        cache_buf_opt(ch, g->test_filter);
        cache_buf_opt(ch, g->test_name_prefix);
    }
    cache_bool(ch, g->is_single_threaded);
    cache_bool(ch, g->linker_rdynamic);
    cache_bool(ch, g->each_lib_rpath);
    cache_bool(ch, g->disable_gen_h);
    cache_bool(ch, g->bundle_compiler_rt);
    cache_bool(ch, want_valgrind_support(g));
    cache_bool(ch, g->have_pic);
    cache_bool(ch, g->have_dynamic_link);
    cache_bool(ch, g->have_stack_probing);
    cache_bool(ch, g->is_dummy_so);
    cache_buf_opt(ch, g->mmacosx_version_min);
    cache_buf_opt(ch, g->mios_version_min);
    cache_usize(ch, g->version_major);
    cache_usize(ch, g->version_minor);
    cache_usize(ch, g->version_patch);
    cache_list_of_str(ch, g->llvm_argv, g->llvm_argv_len);
    cache_list_of_str(ch, g->clang_argv, g->clang_argv_len);
    cache_list_of_str(ch, g->lib_dirs.items, g->lib_dirs.length);
    if (g->libc) {
        cache_buf(ch, &g->libc->include_dir);
        cache_buf(ch, &g->libc->sys_include_dir);
        cache_buf(ch, &g->libc->crt_dir);
        cache_buf(ch, &g->libc->msvc_lib_dir);
        cache_buf(ch, &g->libc->kernel32_lib_dir);
    }
    cache_buf_opt(ch, g->dynamic_linker_path);

    // gen_c_objects appends objects to g->link_objects which we want to include in the hash
    gen_c_objects(g);
    cache_list_of_file(ch, g->link_objects.items, g->link_objects.length);

    buf_resize(digest, 0);
    if ((err = cache_hit(ch, digest))) {
        if (err != ErrorInvalidFormat)
            return err;
    }

    if (ch->manifest_file_path != nullptr) {
        g->caches_to_release.append(ch);
    }

    return ErrorNone;
}

static bool need_llvm_module(CodeGen *g) {
    return buf_len(&g->root_package->root_src_path) != 0;
}

static void resolve_out_paths(CodeGen *g) {
    assert(g->output_dir != nullptr);
    assert(g->root_out_name != nullptr);

    Buf *out_basename = buf_create_from_buf(g->root_out_name);
    Buf *o_basename = buf_create_from_buf(g->root_out_name);
    switch (g->emit_file_type) {
        case EmitFileTypeBinary: {
            switch (g->out_type) {
                case OutTypeUnknown:
                    zig_unreachable();
                case OutTypeObj:
                    if (g->enable_cache && g->link_objects.length == 1 && !need_llvm_module(g)) {
                        buf_init_from_buf(&g->output_file_path, g->link_objects.at(0));
                        return;
                    }
                    if (need_llvm_module(g) && g->link_objects.length != 0 && !g->enable_cache &&
                        buf_eql_buf(o_basename, out_basename))
                    {
                        // make it not collide with main output object
                        buf_append_str(o_basename, ".root");
                    }
                    buf_append_str(o_basename, target_o_file_ext(g->zig_target));
                    buf_append_str(out_basename, target_o_file_ext(g->zig_target));
                    break;
                case OutTypeExe:
                    buf_append_str(o_basename, target_o_file_ext(g->zig_target));
                    buf_append_str(out_basename, target_exe_file_ext(g->zig_target));
                    break;
                case OutTypeLib:
                    buf_append_str(o_basename, target_o_file_ext(g->zig_target));
                    buf_resize(out_basename, 0);
                    buf_append_str(out_basename, target_lib_file_prefix(g->zig_target));
                    buf_append_buf(out_basename, g->root_out_name);
                    buf_append_str(out_basename, target_lib_file_ext(g->zig_target, !g->is_dynamic,
                                g->version_major, g->version_minor, g->version_patch));
                    break;
            }
            break;
        }
        case EmitFileTypeAssembly: {
            const char *asm_ext = target_asm_file_ext(g->zig_target);
            buf_append_str(o_basename, asm_ext);
            buf_append_str(out_basename, asm_ext);
            break;
        }
        case EmitFileTypeLLVMIr: {
            const char *llvm_ir_ext = target_llvm_ir_file_ext(g->zig_target);
            buf_append_str(o_basename, llvm_ir_ext);
            buf_append_str(out_basename, llvm_ir_ext);
            break;
        }
    }

    os_path_join(g->output_dir, o_basename, &g->o_file_output_path);
    os_path_join(g->output_dir, out_basename, &g->output_file_path);
}

void codegen_build_and_link(CodeGen *g) {
    Error err;
    assert(g->out_type != OutTypeUnknown);

    if (!g->enable_cache && g->output_dir == nullptr) {
        g->output_dir = buf_create_from_str(".");
    }

    g->have_dynamic_link = detect_dynamic_link(g);
    g->have_pic = detect_pic(g);
    g->is_single_threaded = detect_single_threaded(g);
    g->have_err_ret_tracing = detect_err_ret_tracing(g);
    detect_libc(g);
    detect_dynamic_linker(g);

    Buf digest = BUF_INIT;
    if (g->enable_cache) {
        Buf *manifest_dir = buf_alloc();
        os_path_join(g->cache_dir, buf_create_from_str(CACHE_HASH_SUBDIR), manifest_dir);

        if ((err = check_cache(g, manifest_dir, &digest))) {
            if (err == ErrorCacheUnavailable) {
                // message already printed
            } else if (err == ErrorNotDir) {
                fprintf(stderr, "Unable to check cache: %s is not a directory\n",
                    buf_ptr(manifest_dir));
            } else {
                fprintf(stderr, "Unable to check cache: %s: %s\n", buf_ptr(manifest_dir), err_str(err));
            }
            exit(1);
        }
    } else {
        // There is a call to this in check_cache
        gen_c_objects(g);
    }

    if (g->enable_cache && buf_len(&digest) != 0) {
        g->output_dir = buf_sprintf("%s" OS_SEP CACHE_OUT_SUBDIR OS_SEP "%s",
                buf_ptr(g->cache_dir), buf_ptr(&digest));
        resolve_out_paths(g);
    } else {
        if (need_llvm_module(g)) {
            init(g);

            codegen_add_time_event(g, "Semantic Analysis");

            gen_root_source(g);

        }
        if (g->enable_cache) {
            if (buf_len(&digest) == 0) {
                if ((err = cache_final(&g->cache_hash, &digest))) {
                    fprintf(stderr, "Unable to finalize cache hash: %s\n", err_str(err));
                    exit(1);
                }
            }
            g->output_dir = buf_sprintf("%s" OS_SEP CACHE_OUT_SUBDIR OS_SEP "%s",
                    buf_ptr(g->cache_dir), buf_ptr(&digest));

            if ((err = os_make_path(g->output_dir))) {
                fprintf(stderr, "Unable to create output directory: %s\n", err_str(err));
                exit(1);
            }
        }
        resolve_out_paths(g);

        if (need_llvm_module(g)) {
            codegen_add_time_event(g, "Code Generation");

            do_code_gen(g);
            codegen_add_time_event(g, "LLVM Emit Output");
            zig_llvm_emit_output(g);

            if (!g->disable_gen_h && (g->out_type == OutTypeObj || g->out_type == OutTypeLib)) {
                codegen_add_time_event(g, "Generate .h");
                gen_h_file(g);
            }
        }

        // If we're outputting assembly or llvm IR we skip linking.
        // If we're making a library or executable we must link.
        // If there is more than one object, we have to link them (with -r).
        // Finally, if we didn't make an object from zig source, and we don't have caching enabled,
        // then we have an object from C source that we must copy to the output dir which we do with a -r link.
        if (g->emit_file_type == EmitFileTypeBinary && (g->out_type != OutTypeObj || g->link_objects.length > 1 ||
                    (!need_llvm_module(g) && !g->enable_cache)))
        {
            codegen_link(g);
        }
    }

    while (g->caches_to_release.length != 0) {
        cache_release(g->caches_to_release.pop());
    }
    codegen_add_time_event(g, "Done");
}

ZigPackage *codegen_create_package(CodeGen *g, const char *root_src_dir, const char *root_src_path,
        const char *pkg_path)
{
    init(g);
    ZigPackage *pkg = new_package(root_src_dir, root_src_path, pkg_path);
    if (g->std_package != nullptr) {
        assert(g->compile_var_package != nullptr);
        pkg->package_table.put(buf_create_from_str("std"), g->std_package);

        ZigPackage *main_pkg = g->is_test_build ? g->test_runner_package : g->root_package;
        pkg->package_table.put(buf_create_from_str("root"), main_pkg);

        pkg->package_table.put(buf_create_from_str("builtin"), g->compile_var_package);
    }
    return pkg;
}<|MERGE_RESOLUTION|>--- conflicted
+++ resolved
@@ -5620,7 +5620,6 @@
         case IrInstructionIdCmpxchgSrc:
         case IrInstructionIdLoadPtr:
         case IrInstructionIdGlobalAsm:
-<<<<<<< HEAD
         case IrInstructionIdHasDecl:
         case IrInstructionIdUndeclaredIdent:
         case IrInstructionIdCallSrc:
@@ -5636,9 +5635,7 @@
         case IrInstructionIdRef:
         case IrInstructionIdBitCastSrc:
         case IrInstructionIdTestErrSrc:
-=======
-        case IrInstructionIdUnionInit2:
->>>>>>> 9b7ad124
+        case IrInstructionIdUnionInitNamedField:
             zig_unreachable();
 
         case IrInstructionIdDeclVarGen:
@@ -7422,11 +7419,8 @@
     create_builtin_fn(g, BuiltinFnIdToBytes, "sliceToBytes", 1);
     create_builtin_fn(g, BuiltinFnIdFromBytes, "bytesToSlice", 2);
     create_builtin_fn(g, BuiltinFnIdThis, "This", 0);
-<<<<<<< HEAD
     create_builtin_fn(g, BuiltinFnIdHasDecl, "hasDecl", 2);
-=======
     create_builtin_fn(g, BuiltinFnIdUnionInit, "unionInit", 3);
->>>>>>> 9b7ad124
 }
 
 static const char *bool_to_str(bool b) {
